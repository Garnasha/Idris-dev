{-# LANGUAGE MultiParamTypeClasses, FlexibleInstances, DeriveFunctor,
             DeriveDataTypeable, TypeSynonymInstances, PatternGuards #-}

module Idris.AbsSyntaxTree where

import Idris.Core.TT
import Idris.Core.Evaluate
import Idris.Core.Elaborate hiding (Tactic(..))
import Idris.Core.Typecheck
import Idris.Docstrings
import IRTS.Lang
import IRTS.CodegenCommon
import Util.Pretty
import Util.DynamicLinker

import Idris.Colours

import System.Console.Haskeline
import System.IO

import Prelude hiding ((<$>))

import Control.Applicative ((<|>))

import Control.Monad.Trans.State.Strict
import Control.Monad.Trans.Except
import qualified Control.Monad.Trans.Class as Trans (lift)

import Data.Data (Data)
import Data.Function (on)
import Data.Generics.Uniplate.Data (universe)
import Data.List hiding (group)
import Data.Char
import qualified Data.Map.Strict as M
import qualified Data.Text as T
import Data.Either
import qualified Data.Set as S
import Data.Word (Word)
import Data.Maybe (fromMaybe, mapMaybe, maybeToList)
import Data.Traversable (Traversable)
import Data.Typeable
import Data.Foldable (Foldable)

import Debug.Trace

import Text.PrettyPrint.Annotated.Leijen

data ElabWhat = ETypes | EDefns | EAll
  deriving (Show, Eq)

-- Data to pass to recursively called elaborators; e.g. for where blocks,
-- paramaterised declarations, etc.

-- rec_elabDecl is used to pass the top level elaborator into other elaborators,
-- so that we can have mutually recursive elaborators in separate modules without
-- having to muck about with cyclic modules.
data ElabInfo = EInfo { params :: [(Name, PTerm)],
                        inblock :: Ctxt [Name], -- names in the block, and their params
                        liftname :: Name -> Name,
                        namespace :: Maybe [String],
                        elabFC :: Maybe FC,
                        rec_elabDecl :: ElabWhat -> ElabInfo -> PDecl ->
                                        Idris () }

toplevel :: ElabInfo
toplevel = EInfo [] emptyContext id Nothing Nothing (\_ _ _ -> fail "Not implemented")

eInfoNames :: ElabInfo -> [Name]
eInfoNames info = map fst (params info) ++ M.keys (inblock info)

data IOption = IOption { opt_logLevel     :: Int,
                         opt_typecase     :: Bool,
                         opt_typeintype   :: Bool,
                         opt_coverage     :: Bool,
                         opt_showimp      :: Bool, -- ^^ show implicits
                         opt_errContext   :: Bool,
                         opt_repl         :: Bool,
                         opt_verbose      :: Bool,
                         opt_nobanner     :: Bool,
                         opt_quiet        :: Bool,
                         opt_codegen      :: Codegen,
                         opt_outputTy     :: OutputType,
                         opt_ibcsubdir    :: FilePath,
                         opt_importdirs   :: [FilePath],
                         opt_triple       :: String,
                         opt_cpu          :: String,
                         opt_cmdline      :: [Opt], -- remember whole command line
                         opt_origerr      :: Bool,
                         opt_autoSolve    :: Bool, -- ^ automatically apply "solve" tactic in prover
                         opt_autoImport   :: [FilePath], -- ^ e.g. Builtins+Prelude
                         opt_optimise     :: [Optimisation],
                         opt_printdepth   :: Maybe Int
                       }
    deriving (Show, Eq)

defaultOpts = IOption { opt_logLevel   = 0
                      , opt_typecase   = False
                      , opt_typeintype = False
                      , opt_coverage   = True
                      , opt_showimp    = False
                      , opt_errContext = False
                      , opt_repl       = True
                      , opt_verbose    = True
                      , opt_nobanner   = False
                      , opt_quiet      = False
                      , opt_codegen    = Via "c"
                      , opt_outputTy   = Executable
                      , opt_ibcsubdir  = ""
                      , opt_importdirs = []
                      , opt_triple     = ""
                      , opt_cpu        = ""
                      , opt_cmdline    = []
                      , opt_origerr    = False
                      , opt_autoSolve  = True
                      , opt_autoImport = []
                      , opt_optimise   = defaultOptimise
                      , opt_printdepth = Just 5000
                      }

data PPOption = PPOption {
    ppopt_impl :: Bool -- ^^ whether to show implicits
  , ppopt_depth :: Maybe Int
} deriving (Show)

data Optimisation = PETransform -- partial eval and associated transforms
  deriving (Show, Eq)

defaultOptimise = [PETransform]

-- | Pretty printing options with default verbosity.
defaultPPOption :: PPOption
defaultPPOption = PPOption { ppopt_impl = False , ppopt_depth = Just 200 }

-- | Pretty printing options with the most verbosity.
verbosePPOption :: PPOption
verbosePPOption = PPOption { ppopt_impl = True, ppopt_depth = Just 200 }

-- | Get pretty printing options from the big options record.
ppOption :: IOption -> PPOption
ppOption opt = PPOption {
    ppopt_impl = opt_showimp opt,
    ppopt_depth = opt_printdepth opt
}

-- | Get pretty printing options from an idris state record.
ppOptionIst :: IState -> PPOption
ppOptionIst = ppOption . idris_options

data LanguageExt = TypeProviders | ErrorReflection deriving (Show, Eq, Read, Ord)

-- | The output mode in use
data OutputMode = RawOutput Handle -- ^ Print user output directly to the handle
                | IdeMode Integer Handle -- ^ Send IDE output for some request ID to the handle
                deriving Show

-- | How wide is the console?
data ConsoleWidth = InfinitelyWide -- ^ Have pretty-printer assume that lines should not be broken
                  | ColsWide Int -- ^ Manually specified - must be positive
                  | AutomaticWidth -- ^ Attempt to determine width, or 80 otherwise
   deriving (Show, Eq)


-- | The global state used in the Idris monad
data IState = IState {
    tt_ctxt :: Context, -- ^ All the currently defined names and their terms
    idris_constraints :: S.Set ConstraintFC,
      -- ^ A list of universe constraints and their corresponding source locations
    idris_infixes :: [FixDecl], -- ^ Currently defined infix operators
    idris_implicits :: Ctxt [PArg],
    idris_statics :: Ctxt [Bool],
    idris_classes :: Ctxt ClassInfo,
    idris_dsls :: Ctxt DSL,
    idris_optimisation :: Ctxt OptInfo,
    idris_datatypes :: Ctxt TypeInfo,
    idris_namehints :: Ctxt [Name],
    idris_patdefs :: Ctxt ([([Name], Term, Term)], [PTerm]), -- not exported
      -- ^ list of lhs/rhs, and a list of missing clauses
    idris_flags :: Ctxt [FnOpt],
    idris_callgraph :: Ctxt CGInfo, -- name, args used in each pos
    idris_calledgraph :: Ctxt [Name],
    idris_docstrings :: Ctxt (Docstring DocTerm, [(Name, Docstring DocTerm)]),
    idris_moduledocs :: Ctxt (Docstring DocTerm),
    -- ^ module documentation is saved in a special MN so the context
    -- mechanism can be used for disambiguation
    idris_tyinfodata :: Ctxt TIData,
    idris_fninfo :: Ctxt FnInfo,
    idris_transforms :: Ctxt [(Term, Term)],
    idris_autohints :: Ctxt [Name],
    idris_totcheck :: [(FC, Name)], -- names to check totality on
    idris_defertotcheck :: [(FC, Name)], -- names to check at the end
    idris_totcheckfail :: [(FC, String)],
    idris_options :: IOption,
    idris_name :: Int,
    idris_lineapps :: [((FilePath, Int), PTerm)],
          -- ^ Full application LHS on source line
    idris_metavars :: [(Name, (Maybe Name, Int, Bool))],
    -- ^ The currently defined but not proven metavariables. The Int
    -- is the number of vars to display as a context, the Maybe Name
    -- is its top-level function, and the Bool is whether :p is
    -- allowed
    idris_coercions :: [Name],
    idris_errRev :: [(Term, Term)],
    syntax_rules :: SyntaxRules,
    syntax_keywords :: [String],
    imported :: [FilePath], -- ^ The imported modules
    idris_scprims :: [(Name, (Int, PrimFn))],
    idris_objs :: [(Codegen, FilePath)],
    idris_libs :: [(Codegen, String)],
    idris_cgflags :: [(Codegen, String)],
    idris_hdrs :: [(Codegen, String)],
    idris_imported :: [(FilePath, Bool)], -- ^ Imported ibc file names, whether public
    proof_list :: [(Name, [String])],
    errSpan :: Maybe FC,
    parserWarnings :: [(FC, Err)],
    lastParse :: Maybe Name,
    indent_stack :: [Int],
    brace_stack :: [Maybe Int],
    lastTokenSpan :: Maybe FC, -- ^ What was the span of the latest token parsed?
    idris_parsedSpan :: Maybe FC,
    hide_list :: [(Name, Maybe Accessibility)],
    default_access :: Accessibility,
    default_total :: Bool,
    ibc_write :: [IBCWrite],
    compiled_so :: Maybe String,
    idris_dynamic_libs :: [DynamicLib],
    idris_language_extensions :: [LanguageExt],
    idris_outputmode :: OutputMode,
    idris_colourRepl :: Bool,
    idris_colourTheme :: ColourTheme,
    idris_errorhandlers :: [Name], -- ^ Global error handlers
    idris_nameIdx :: (Int, Ctxt (Int, Name)),
    idris_function_errorhandlers :: Ctxt (M.Map Name (S.Set Name)), -- ^ Specific error handlers
    module_aliases :: M.Map [T.Text] [T.Text],
    idris_consolewidth :: ConsoleWidth, -- ^ How many chars wide is the console?
    idris_postulates :: S.Set Name,
    idris_externs :: S.Set (Name, Int),
    idris_erasureUsed :: [(Name, Int)], -- ^ Function/constructor name, argument position is used
    idris_whocalls :: Maybe (M.Map Name [Name]),
    idris_callswho :: Maybe (M.Map Name [Name]),
    idris_repl_defs :: [Name], -- ^ List of names that were defined in the repl, and can be re-/un-defined
    elab_stack :: [(Name, Bool)], -- ^ Stack of names currently being elaborated, Bool set if it's an instance
                                  -- (instances appear twice; also as a funtion name)
    idris_symbols :: M.Map Name Name, -- ^ Symbol table (preserves sharing of names)
    idris_exports :: [Name] -- ^ Functions with ExportList
   }

-- Required for parsers library, and therefore trifecta
instance Show IState where
  show = const "{internal state}"

data SizeChange = Smaller | Same | Bigger | Unknown
    deriving (Show, Eq)
{-!
deriving instance Binary SizeChange
deriving instance NFData SizeChange
!-}

type SCGEntry = (Name, [Maybe (Int, SizeChange)])
type UsageReason = (Name, Int)  -- fn_name, its_arg_number

data CGInfo = CGInfo { argsdef :: [Name],
                       calls :: [(Name, [[Name]])],
                       scg :: [SCGEntry],
                       argsused :: [Name],
                       usedpos :: [(Int, [UsageReason])] }
    deriving Show
{-!
deriving instance Binary CGInfo
deriving instance NFData CGInfo
!-}

primDefs = [sUN "unsafePerformPrimIO",
            sUN "mkLazyForeignPrim",
            sUN "mkForeignPrim",
            sUN "void"]

-- information that needs writing for the current module's .ibc file
data IBCWrite = IBCFix FixDecl
              | IBCImp Name
              | IBCStatic Name
              | IBCClass Name
              | IBCInstance Bool Bool Name Name
              | IBCDSL Name
              | IBCData Name
              | IBCOpt Name
              | IBCMetavar Name
              | IBCSyntax Syntax
              | IBCKeyword String
              | IBCImport (Bool, FilePath) -- True = import public
              | IBCImportDir FilePath
              | IBCObj Codegen FilePath
              | IBCLib Codegen String
              | IBCCGFlag Codegen String
              | IBCDyLib String
              | IBCHeader Codegen String
              | IBCAccess Name Accessibility
              | IBCMetaInformation Name MetaInformation
              | IBCTotal Name Totality
              | IBCFlags Name [FnOpt]
              | IBCFnInfo Name FnInfo
              | IBCTrans Name (Term, Term)
              | IBCErrRev (Term, Term)
              | IBCCG Name
              | IBCDoc Name
              | IBCCoercion Name
              | IBCDef Name -- i.e. main context
              | IBCNameHint (Name, Name)
              | IBCLineApp FilePath Int PTerm
              | IBCErrorHandler Name
              | IBCFunctionErrorHandler Name Name Name
              | IBCPostulate Name
              | IBCExtern (Name, Int)
              | IBCTotCheckErr FC String
              | IBCParsedRegion FC
              | IBCModDocs Name -- ^ The name is the special name used to track module docs
              | IBCUsage (Name, Int)
              | IBCExport Name
              | IBCAutoHint Name Name
  deriving Show

-- | The initial state for the compiler
idrisInit :: IState
idrisInit = IState initContext S.empty []
                   emptyContext emptyContext emptyContext emptyContext
                   emptyContext emptyContext emptyContext emptyContext
                   emptyContext emptyContext emptyContext emptyContext
                   emptyContext emptyContext emptyContext emptyContext
                   emptyContext
                   [] [] [] defaultOpts 6 [] [] [] [] emptySyntaxRules [] [] [] [] [] [] []
                   [] [] Nothing [] Nothing [] [] Nothing Nothing [] Hidden False [] Nothing [] []
                   (RawOutput stdout) True defaultTheme [] (0, emptyContext) emptyContext M.empty
                   AutomaticWidth S.empty S.empty [] Nothing Nothing [] [] M.empty []

-- | The monad for the main REPL - reading and processing files and updating
-- global state (hence the IO inner monad).
--type Idris = WriterT [Either String (IO ())] (State IState a))
type Idris = StateT IState (ExceptT Err IO)

catchError :: Idris a -> (Err -> Idris a) -> Idris a
catchError = liftCatch catchE

throwError :: Err -> Idris a
throwError = Trans.lift . throwE

-- Commands in the REPL

data Codegen = Via String
--              | ViaC
--              | ViaJava
--              | ViaNode
--              | ViaJavaScript
--              | ViaLLVM
             | Bytecode
    deriving (Show, Eq)
{-!
deriving instance NFData Codegen
!-}

data HowMuchDocs = FullDocs | OverviewDocs

-- | REPL commands
data Command = Quit
             | Help
             | Eval PTerm
             | NewDefn [PDecl] -- ^ Each 'PDecl' should be either a type declaration (at most one) or a clause defining the same name.
             | Undefine [Name]
             | Check PTerm
             | Core PTerm
             | DocStr (Either Name Const) HowMuchDocs
             | TotCheck Name
             | Reload
             | Load FilePath (Maybe Int) -- up to maximum line number
             | ChangeDirectory FilePath
             | ModImport String
             | Edit
             | Compile Codegen String
             | Execute PTerm
             | ExecVal PTerm
             | Metavars
             | Prove Name
             | AddProof (Maybe Name)
             | RmProof Name
             | ShowProof Name
             | Proofs
             | Universes
             | LogLvl Int
             | Spec PTerm
             | HNF PTerm
             | TestInline PTerm
             | Defn Name
             | Missing Name
             | DynamicLink FilePath
             | ListDynamic
             | Pattelab PTerm
             | Search [String] PTerm
             | CaseSplitAt Bool Int Name
             | AddClauseFrom Bool Int Name
             | AddProofClauseFrom Bool Int Name
             | AddMissing Bool Int Name
             | MakeWith Bool Int Name
             | MakeLemma Bool Int Name
             | DoProofSearch Bool Bool Int Name [Name]
               -- ^ the first bool is whether to update,
               -- the second is whether to search recursively (i.e. for the arguments)
             | SetOpt Opt
             | UnsetOpt Opt
             | NOP
             | SetColour ColourType IdrisColour
             | ColourOn
             | ColourOff
             | ListErrorHandlers
             | SetConsoleWidth ConsoleWidth
             | SetPrinterDepth (Maybe Int)
             | Apropos [String] String
             | WhoCalls Name
             | CallsWho Name
             | Browse [String]
             | MakeDoc String                      -- IdrisDoc
             | Warranty
             | PrintDef Name
             | PPrint OutputFmt Int PTerm
             | TransformInfo Name
             -- Debugging commands
             | DebugInfo Name
             | DebugUnify PTerm PTerm

data OutputFmt = HTMLOutput | LaTeXOutput

data Opt = Filename String
         | Quiet
         | NoBanner
         | ColourREPL Bool
         | Idemode
         | IdemodeSocket
         | ShowLibs
         | ShowLibdir
         | ShowIncs
         | ShowPkgs
         | NoBasePkgs
         | NoPrelude
         | NoBuiltins -- only for the really primitive stuff!
         | NoREPL
         | OLogging Int
         | Output String
         | Interface
         | TypeCase
         | TypeInType
         | DefaultTotal
         | DefaultPartial
         | WarnPartial
         | WarnReach
         | NoCoverage
         | ErrContext
         | ShowImpl
         | Verbose
         | Port String         -- REPL TCP port
         | IBCSubDir String
         | ImportDir String
         | PkgBuild String
         | PkgInstall String
         | PkgClean String
         | PkgCheck String
         | PkgREPL String
         | PkgMkDoc String     -- IdrisDoc
         | PkgTest String
         | PkgIndex FilePath
         | WarnOnly
         | Pkg String
         | BCAsm String
         | DumpDefun String
         | DumpCases String
         | UseCodegen Codegen
         | OutputTy OutputType
         | Extension LanguageExt
         | InterpretScript String
         | EvalExpr String
         | TargetTriple String
         | TargetCPU String
         | OptLevel Int
         | AddOpt Optimisation
         | RemoveOpt Optimisation
         | Client String
         | ShowOrigErr
         | AutoWidth -- ^ Automatically adjust terminal width
         | AutoSolve -- ^ Automatically issue "solve" tactic in interactive prover
         | UseConsoleWidth ConsoleWidth
    deriving (Show, Eq)

-- Parsed declarations

data Fixity = Infixl { prec :: Int }
            | Infixr { prec :: Int }
            | InfixN { prec :: Int }
            | PrefixN { prec :: Int }
    deriving Eq
{-!
deriving instance Binary Fixity
deriving instance NFData Fixity
!-}

instance Show Fixity where
    show (Infixl i) = "infixl " ++ show i
    show (Infixr i) = "infixr " ++ show i
    show (InfixN i) = "infix " ++ show i
    show (PrefixN i) = "prefix " ++ show i

data FixDecl = Fix Fixity String
    deriving Eq

instance Show FixDecl where
  show (Fix f s) = show f ++ " " ++ s

{-!
deriving instance Binary FixDecl
deriving instance NFData FixDecl
!-}

instance Ord FixDecl where
    compare (Fix x _) (Fix y _) = compare (prec x) (prec y)


data Static = Static | Dynamic
  deriving (Show, Eq, Data, Typeable)
{-!
deriving instance Binary Static
deriving instance NFData Static
!-}

-- Mark bindings with their explicitness, and laziness
data Plicity = Imp { pargopts :: [ArgOpt],
                     pstatic :: Static,
                     pparam :: Bool,
                     pscoped :: Maybe ImplicitInfo -- Nothing, if top level
                   }
             | Exp { pargopts :: [ArgOpt],
                     pstatic :: Static,
                     pparam :: Bool }   -- this is a param (rather than index)
             | Constraint { pargopts :: [ArgOpt],
                            pstatic :: Static }
             | TacImp { pargopts :: [ArgOpt],
                        pstatic :: Static,
                        pscript :: PTerm }
  deriving (Show, Eq, Data, Typeable)

{-!
deriving instance Binary Plicity
deriving instance NFData Plicity
!-}

is_scoped :: Plicity -> Maybe ImplicitInfo
is_scoped (Imp _ _ _ s) = s
is_scoped _ = Nothing

impl = Imp [] Dynamic False Nothing
forall_imp = Imp [] Dynamic False (Just (Impl False))
forall_constraint = Imp [] Dynamic False (Just (Impl True))
expl = Exp [] Dynamic False
expl_param = Exp [] Dynamic True
constraint = Constraint [] Static
tacimpl t = TacImp [] Dynamic t

data FnOpt = Inlinable -- always evaluate when simplifying
           | TotalFn | PartialFn | CoveringFn
           | Coinductive | AssertTotal
           | Dictionary -- type class dictionary, eval only when
                        -- a function argument, and further evaluation resutls
           | Implicit -- implicit coercion
           | NoImplicit -- do not apply implicit coercions
           | CExport String    -- export, with a C name
           | ErrorHandler     -- ^^ an error handler for use with the ErrorReflection extension
           | ErrorReverse     -- ^^ attempt to reverse normalise before showing in error
           | Reflection -- a reflecting function, compile-time only
           | Specialise [(Name, Maybe Int)] -- specialise it, freeze these names
           | Constructor -- Data constructor type
           | AutoHint -- use in auto implicit search
    deriving (Show, Eq)
{-!
deriving instance Binary FnOpt
deriving instance NFData FnOpt
!-}

type FnOpts = [FnOpt]

inlinable :: FnOpts -> Bool
inlinable = elem Inlinable

dictionary :: FnOpts -> Bool
dictionary = elem Dictionary


-- | Type provider - what to provide
data ProvideWhat' t = ProvTerm t t     -- ^ the first is the goal type, the second is the term
                    | ProvPostulate t  -- ^ goal type must be Type, so only term
    deriving (Show, Eq, Functor)

type ProvideWhat = ProvideWhat' PTerm

-- | Top-level declarations such as compiler directives, definitions,
-- datatypes and typeclasses.
data PDecl' t
   = PFix     FC Fixity [String] -- ^ Fixity declaration
   | PTy      (Docstring (Either Err PTerm)) [(Name, Docstring (Either Err PTerm))] SyntaxInfo FC FnOpts Name FC t   -- ^ Type declaration (last FC is precise name location)
   | PPostulate Bool -- external def if true
          (Docstring (Either Err PTerm)) SyntaxInfo FC FnOpts Name t -- ^ Postulate
   | PClauses FC FnOpts Name [PClause' t]   -- ^ Pattern clause
   | PCAF     FC Name t -- ^ Top level constant
   | PData    (Docstring (Either Err PTerm)) [(Name, Docstring (Either Err PTerm))] SyntaxInfo FC DataOpts (PData' t)  -- ^ Data declaration.
   | PParams  FC [(Name, t)] [PDecl' t] -- ^ Params block
   | PNamespace String FC [PDecl' t]
     -- ^ New namespace, where FC is accurate location of the
     -- namespace in the file
   | PRecord  (Docstring (Either Err PTerm)) SyntaxInfo FC DataOpts
              Name                 -- Record name
              FC                   -- Record name precise location
              [(Name, FC, Plicity, t)] -- Parameters, where FC is precise name span
              [(Name, Docstring (Either Err PTerm))] -- Param Docs
              [((Maybe (Name, FC)), Plicity, t, Maybe (Docstring (Either Err PTerm)))] -- Fields
              (Maybe (Name, FC)) -- Optional constructor name and location
              (Docstring (Either Err PTerm)) -- Constructor doc
              SyntaxInfo -- Constructor SyntaxInfo
              -- ^ Record declaration
   | PClass   (Docstring (Either Err PTerm)) SyntaxInfo FC
              [(Name, t)] -- constraints
              Name -- class name
              FC -- accurate location of class name
              [(Name, FC, t)] -- parameters and precise locations
              [(Name, Docstring (Either Err PTerm))] -- parameter docstrings
              [(Name, FC)] -- determining parameters and precise locations
              [PDecl' t] -- declarations
              (Maybe (Name, FC)) -- instance constructor name and location
              (Docstring (Either Err PTerm)) -- instance constructor docs
              -- ^ Type class: arguments are documentation, syntax info, source location, constraints,
              -- class name, class name location, parameters, method declarations, optional constructor name
   | PInstance
       (Docstring (Either Err PTerm)) -- Instance docs
       [(Name, Docstring (Either Err PTerm))] -- Parameter docs
       SyntaxInfo
       FC [(Name, t)] -- constraints
       Name -- class
       FC -- precise location of class
       [t] -- parameters
       t -- full instance type
       (Maybe Name) -- explicit name
       [PDecl' t]
       -- ^ Instance declaration: arguments are documentation, syntax info, source
       -- location, constraints, class name, parameters, full instance
       -- type, optional explicit name, and definitions
   | PDSL     Name (DSL' t) -- ^ DSL declaration
   | PSyntax  FC Syntax -- ^ Syntax definition
   | PMutual  FC [PDecl' t] -- ^ Mutual block
   | PDirective Directive -- ^ Compiler directive.
   | PProvider (Docstring (Either Err PTerm)) SyntaxInfo FC (ProvideWhat' t) Name -- ^ Type provider. The first t is the type, the second is the term
   | PTransform FC Bool t t -- ^ Source-to-source transformation rule. If
                            -- bool is True, lhs and rhs must be convertible
 deriving Functor
{-!
deriving instance Binary PDecl'
deriving instance NFData PDecl'
!-}

-- | The set of source directives
data Directive = DLib Codegen String |
                 DLink Codegen String |
                 DFlag Codegen String |
                 DInclude Codegen String |
                 DHide Name |
                 DFreeze Name |
                 DAccess Accessibility |
                 DDefault Bool |
                 DLogging Integer |
                 DDynamicLibs [String] |
                 DNameHint Name [Name] |
                 DErrorHandlers Name Name [Name] |
                 DLanguage LanguageExt |
                 DUsed FC Name Name

-- | A set of instructions for things that need to happen in IState
-- after a term elaboration when there's been reflected elaboration.
data RDeclInstructions = RTyDeclInstrs Name FC [PArg] Type
                       | RClausesInstrs Name [([Name], Term, Term)]
                       | RAddInstance Name Name

-- | For elaborator state
data EState = EState {
                  case_decls :: [(Name, PDecl)],
                  delayed_elab :: [(Int, Elab' EState ())],
                  new_tyDecls :: [RDeclInstructions],
                  highlighting :: [(FC, OutputAnnotation)]
              }

initEState :: EState
initEState = EState [] [] [] []

type ElabD a = Elab' EState a

highlightSource :: FC -> OutputAnnotation -> ElabD ()
highlightSource fc annot =
  updateAux (\aux -> aux { highlighting = (fc, annot) : highlighting aux })

-- | One clause of a top-level definition. Term arguments to constructors are:
--
-- 1. The whole application (missing for PClauseR and PWithR because they're within a "with" clause)
--
-- 2. The list of extra 'with' patterns
--
-- 3. The right-hand side
--
-- 4. The where block (PDecl' t)

data PClause' t = PClause  FC Name t [t] t                    [PDecl' t] -- ^ A normal top-level definition.
                | PWith    FC Name t [t] t (Maybe (Name, FC)) [PDecl' t]
                | PClauseR FC        [t] t                    [PDecl' t]
                | PWithR   FC        [t] t (Maybe (Name, FC)) [PDecl' t]
    deriving Functor
{-!
deriving instance Binary PClause'
deriving instance NFData PClause'
!-}

-- | Data declaration
data PData' t  = PDatadecl { d_name :: Name, -- ^ The name of the datatype
                             d_name_fc :: FC, -- ^ The precise location of the type constructor name
                             d_tcon :: t, -- ^ Type constructor
                             d_cons :: [(Docstring (Either Err PTerm), [(Name, Docstring (Either Err PTerm))], Name, FC, t, FC, [Name])] -- ^ Constructors
                           }
                 -- ^ Data declaration
               | PLaterdecl { d_name :: Name, d_name_fc :: FC, d_tcon :: t }
                 -- ^ "Placeholder" for data whose constructors are defined later
    deriving Functor
{-!
deriving instance Binary PData'
deriving instance NFData PData'
!-}

-- Handy to get a free function for applying PTerm -> PTerm functions
-- across a program, by deriving Functor

type PDecl   = PDecl' PTerm
type PData   = PData' PTerm
type PClause = PClause' PTerm

-- get all the names declared in a decl

declared :: PDecl -> [Name]
declared (PFix _ _ _) = []
declared (PTy _ _ _ _ _ n fc t) = [n]
declared (PPostulate _ _ _ _ _ n t) = [n]
declared (PClauses _ _ n _) = [] -- not a declaration
declared (PCAF _ n _) = [n]
declared (PData _ _ _ _ _ (PDatadecl n _ _ ts)) = n : map fstt ts
   where fstt (_, _, a, _, _, _, _) = a
declared (PData _ _ _ _ _ (PLaterdecl n _ _)) = [n]
declared (PParams _ _ ds) = concatMap declared ds
declared (PNamespace _ _ ds) = concatMap declared ds
declared (PRecord _ _ _ _ n  _ _ _ _ cn _ _) = n : map fst (maybeToList cn)
declared (PClass _ _ _ _ n _ _ _ _ ms cn cd) = n : (map fst (maybeToList cn) ++ concatMap declared ms)
declared (PInstance _ _ _ _ _ _ _ _ _ _ _) = []
declared (PDSL n _) = [n]
declared (PSyntax _ _) = []
declared (PMutual _ ds) = concatMap declared ds
declared (PDirective _) = []
declared _ = []

-- get the names declared, not counting nested parameter blocks
tldeclared :: PDecl -> [Name]
tldeclared (PFix _ _ _) = []
tldeclared (PTy _ _ _ _ _ n _ t) = [n]
tldeclared (PPostulate _ _ _ _ _ n t) = [n]
tldeclared (PClauses _ _ n _) = [] -- not a declaration
tldeclared (PRecord _ _ _ _ n _ _ _ _ cn _ _) = n : map fst (maybeToList cn)
tldeclared (PData _ _ _ _ _ (PDatadecl n _ _ ts)) = n : map fstt ts
   where fstt (_, _, a, _, _, _, _) = a
tldeclared (PParams _ _ ds) = []
tldeclared (PMutual _ ds) = concatMap tldeclared ds
tldeclared (PNamespace _ _ ds) = concatMap tldeclared ds
tldeclared (PClass _ _ _ _ n _ _ _ _ ms cn _) = n : (map fst (maybeToList cn) ++ concatMap tldeclared ms)
tldeclared (PInstance _ _ _ _ _ _ _ _ _ _ _) = []
tldeclared _ = []

defined :: PDecl -> [Name]
defined (PFix _ _ _) = []
defined (PTy _ _ _ _ _ n _ t) = []
defined (PPostulate _ _ _ _ _ n t) = []
defined (PClauses _ _ n _) = [n] -- not a declaration
defined (PCAF _ n _) = [n]
defined (PData _ _ _ _ _ (PDatadecl n _ _ ts)) = n : map fstt ts
   where fstt (_, _, a, _, _, _, _) = a
defined (PData _ _ _ _ _ (PLaterdecl n _ _)) = []
defined (PParams _ _ ds) = concatMap defined ds
defined (PNamespace _ _ ds) = concatMap defined ds
defined (PRecord _ _ _ _ n _ _ _ _ cn _ _) = n : map fst (maybeToList cn)
defined (PClass _ _ _ _ n _ _ _ _ ms cn _) = n : (map fst (maybeToList cn) ++ concatMap defined ms)
defined (PInstance _ _ _ _ _ _ _ _ _ _ _) = []
defined (PDSL n _) = [n]
defined (PSyntax _ _) = []
defined (PMutual _ ds) = concatMap defined ds
defined (PDirective _) = []
defined _ = []

updateN :: [(Name, Name)] -> Name -> Name
updateN ns n | Just n' <- lookup n ns = n'
updateN _  n = n

updateNs :: [(Name, Name)] -> PTerm -> PTerm
updateNs [] t = t
updateNs ns t = mapPT updateRef t
  where updateRef (PRef fc f) = PRef fc (updateN ns f)
        updateRef t = t

-- updateDNs :: [(Name, Name)] -> PDecl -> PDecl
-- updateDNs [] t = t
-- updateDNs ns (PTy s f n t)    | Just n' <- lookup n ns = PTy s f n' t
-- updateDNs ns (PClauses f n c) | Just n' <- lookup n ns = PClauses f n' (map updateCNs c)
--   where updateCNs ns (PClause n l ts r ds)
--             = PClause (updateN ns n) (fmap (updateNs ns) l)
--                                      (map (fmap (updateNs ns)) ts)
--                                      (fmap (updateNs ns) r)
--                                      (map (updateDNs ns) ds)
-- updateDNs ns c = c

data PunInfo = IsType | IsTerm | TypeOrTerm deriving (Eq, Show, Data, Typeable)

-- | High level language terms
data PTerm = PQuote Raw -- ^ Inclusion of a core term into the high-level language
           | PRef FC Name -- ^ A reference to a variable
           | PInferRef FC Name -- ^ A name to be defined later
           | PPatvar FC Name -- ^ A pattern variable
           | PLam FC Name FC PTerm PTerm -- ^ A lambda abstraction. Second FC is name span.
           | PPi  Plicity Name FC PTerm PTerm -- ^ (n : t1) -> t2, where the FC is for the precise location of the variable
           | PLet FC Name FC PTerm PTerm PTerm -- ^ A let binding (second FC is precise name location)
           | PTyped PTerm PTerm -- ^ Term with explicit type
           | PApp FC PTerm [PArg] -- ^ e.g. IO (), List Char, length x
           | PAppImpl PTerm [ImplicitInfo] -- ^ Implicit argument application (introduced during elaboration only)
           | PAppBind FC PTerm [PArg] -- ^ implicitly bound application
           | PMatchApp FC Name -- ^ Make an application by type matching
           | PIfThenElse FC PTerm PTerm PTerm -- ^ Conditional expressions - elaborated to an overloading of ifThenElse
           | PCase FC PTerm [(PTerm, PTerm)] -- ^ A case expression. Args are source location, scrutinee, and a list of pattern/RHS pairs
           | PTrue FC PunInfo -- ^ Unit type..?
           | PResolveTC FC -- ^ Solve this dictionary by type class resolution
           | PRewrite FC PTerm PTerm (Maybe PTerm) -- ^ "rewrite" syntax, with optional result type
           | PPair FC PunInfo PTerm PTerm -- ^ A pair (a, b) and whether it's a product type or a pair (solved by elaboration)
           | PDPair FC PunInfo PTerm PTerm PTerm -- ^ A dependent pair (tm : a ** b) and whether it's a sigma type or a pair that inhabits one (solved by elaboration)
           | PAs FC Name PTerm -- ^ @-pattern, valid LHS only
           | PAlternative PAltType [PTerm] -- ^ True if only one may work. (| A, B, C|)
           | PHidden PTerm -- ^ Irrelevant or hidden pattern
           | PType FC -- ^ 'Type' type
           | PUniverse Universe -- ^ Some universe
           | PGoal FC PTerm Name PTerm -- ^ quoteGoal, used for %reflection functions
           | PConstant FC Const -- ^ Builtin types
           | Placeholder -- ^ Underscore
           | PDoBlock [PDo] -- ^ Do notation
           | PIdiom FC PTerm -- ^ Idiom brackets
           | PReturn FC
           | PMetavar FC Name -- ^ A metavariable, ?name, and its precise location
           | PProof [PTactic] -- ^ Proof script
           | PTactics [PTactic] -- ^ As PProof, but no auto solving
           | PElabError Err -- ^ Error to report on elaboration
           | PImpossible -- ^ Special case for declaring when an LHS can't typecheck
           | PCoerced PTerm -- ^ To mark a coerced argument, so as not to coerce twice
           | PDisamb [[T.Text]] PTerm -- ^ Preferences for explicit namespaces
           | PUnifyLog PTerm -- ^ dump a trace of unifications when building term
           | PNoImplicits PTerm -- ^ never run implicit converions on the term
           | PQuasiquote PTerm (Maybe PTerm) -- ^ `(Term [: Term])
           | PUnquote PTerm -- ^ ~Term
           | PQuoteName Name -- ^ `{n}
           | PRunElab FC PTerm -- ^ %runElab tm - New-style proof script
       deriving (Eq, Data, Typeable)

data PAltType = ExactlyOne Bool -- ^ flag sets whether delay is allowed
              | FirstSuccess 
       deriving (Eq, Data, Typeable)

{-!
deriving instance Binary PTerm
deriving instance NFData PTerm
!-}

mapPT :: (PTerm -> PTerm) -> PTerm -> PTerm
mapPT f t = f (mpt t) where
  mpt (PLam fc n nfc t s) = PLam fc n nfc (mapPT f t) (mapPT f s)
  mpt (PPi p n nfc t s) = PPi p n nfc (mapPT f t) (mapPT f s)
  mpt (PLet fc n nfc ty v s) = PLet fc n nfc (mapPT f ty) (mapPT f v) (mapPT f s)
  mpt (PRewrite fc t s g) = PRewrite fc (mapPT f t) (mapPT f s)
                                 (fmap (mapPT f) g)
  mpt (PApp fc t as) = PApp fc (mapPT f t) (map (fmap (mapPT f)) as)
  mpt (PAppBind fc t as) = PAppBind fc (mapPT f t) (map (fmap (mapPT f)) as)
  mpt (PCase fc c os) = PCase fc (mapPT f c) (map (pmap (mapPT f)) os)
  mpt (PIfThenElse fc c t e) = PIfThenElse fc (mapPT f c) (mapPT f t) (mapPT f e)
  mpt (PTyped l r) = PTyped (mapPT f l) (mapPT f r)
  mpt (PPair fc p l r) = PPair fc p (mapPT f l) (mapPT f r)
  mpt (PDPair fc p l t r) = PDPair fc p (mapPT f l) (mapPT f t) (mapPT f r)
  mpt (PAlternative a as) = PAlternative a (map (mapPT f) as)
  mpt (PHidden t) = PHidden (mapPT f t)
  mpt (PDoBlock ds) = PDoBlock (map (fmap (mapPT f)) ds)
  mpt (PProof ts) = PProof (map (fmap (mapPT f)) ts)
  mpt (PTactics ts) = PTactics (map (fmap (mapPT f)) ts)
  mpt (PUnifyLog tm) = PUnifyLog (mapPT f tm)
  mpt (PDisamb ns tm) = PDisamb ns (mapPT f tm)
  mpt (PNoImplicits tm) = PNoImplicits (mapPT f tm)
  mpt (PGoal fc r n sc) = PGoal fc (mapPT f r) n (mapPT f sc)
  mpt x = x


data PTactic' t = Intro [Name] | Intros | Focus Name
                | Refine Name [Bool] | Rewrite t | DoUnify
                | Induction t
                | CaseTac t
                | Equiv t
                | Claim Name t
                | Unfocus
                | MatchRefine Name
                | LetTac Name t | LetTacTy Name t t
                | Exact t | Compute | Trivial | TCInstance
                | ProofSearch Bool Bool Int (Maybe Name) [Name]
                  -- ^ the bool is whether to search recursively
                | Solve
                | Attack
                | ProofState | ProofTerm | Undo
                | Try (PTactic' t) (PTactic' t)
                | TSeq (PTactic' t) (PTactic' t)
                | ApplyTactic t -- see Language.Reflection module
                | ByReflection t
                | Reflect t
                | Fill t
                | GoalType String (PTactic' t)
                | TCheck t
                | TEval t
                | TDocStr (Either Name Const)
                | TSearch t
                | Skip
                | TFail [ErrorReportPart]
                | Qed | Abandon
                | SourceFC
    deriving (Show, Eq, Functor, Foldable, Traversable, Data, Typeable)
{-!
deriving instance Binary PTactic'
deriving instance NFData PTactic'
!-}
instance Sized a => Sized (PTactic' a) where
  size (Intro nms) = 1 + size nms
  size Intros = 1
  size (Focus nm) = 1 + size nm
  size (Refine nm bs) = 1 + size nm + length bs
  size (Rewrite t) = 1 + size t
  size (Induction t) = 1 + size t
  size (LetTac nm t) = 1 + size nm + size t
  size (Exact t) = 1 + size t
  size Compute = 1
  size Trivial = 1
  size Solve = 1
  size Attack = 1
  size ProofState = 1
  size ProofTerm = 1
  size Undo = 1
  size (Try l r) = 1 + size l + size r
  size (TSeq l r) = 1 + size l + size r
  size (ApplyTactic t) = 1 + size t
  size (Reflect t) = 1 + size t
  size (Fill t) = 1 + size t
  size Qed = 1
  size Abandon = 1
  size Skip = 1
  size (TFail ts) = 1 + size ts
  size SourceFC = 1

type PTactic = PTactic' PTerm

data PDo' t = DoExp  FC t
            | DoBind FC Name FC t -- ^ second FC is precise name location
            | DoBindP FC t t [(t,t)]
            | DoLet  FC Name FC t t -- ^ second FC is precise name location
            | DoLetP FC t t
    deriving (Eq, Functor, Data, Typeable)
{-!
deriving instance Binary PDo'
deriving instance NFData PDo'
!-}

instance Sized a => Sized (PDo' a) where
  size (DoExp fc t) = 1 + size fc + size t
  size (DoBind fc nm nfc t) = 1 + size fc + size nm + size nfc + size t
  size (DoBindP fc l r alts) = 1 + size fc + size l + size r + size alts
  size (DoLet fc nm nfc l r) = 1 + size fc + size nm + size l + size r
  size (DoLetP fc l r) = 1 + size fc + size l + size r

type PDo = PDo' PTerm

-- The priority gives a hint as to elaboration order. Best to elaborate
-- things early which will help give a more concrete type to other
-- variables, e.g. a before (interpTy a).

data PArg' t = PImp { priority :: Int,
                      machine_inf :: Bool, -- true if the machine inferred it
                      argopts :: [ArgOpt],
                      pname :: Name, 
                      getTm :: t }
             | PExp { priority :: Int,
                      argopts :: [ArgOpt],
                      pname :: Name,
                      getTm :: t }
             | PConstraint { priority :: Int,
                             argopts :: [ArgOpt],
                             pname :: Name,
                             getTm :: t }
             | PTacImplicit { priority :: Int,
                              argopts :: [ArgOpt],
                              pname :: Name,
                              getScript :: t,
                              getTm :: t }
    deriving (Show, Eq, Functor, Data, Typeable)

data ArgOpt = AlwaysShow | HideDisplay | InaccessibleArg | UnknownImp
    deriving (Show, Eq, Data, Typeable)

instance Sized a => Sized (PArg' a) where
  size (PImp p _ l nm trm) = 1 + size nm + size trm
  size (PExp p l nm trm) = 1 + size nm + size trm
  size (PConstraint p l nm trm) = 1 + size nm +size nm +  size trm
  size (PTacImplicit p l nm scr trm) = 1 + size nm + size scr + size trm

{-!
deriving instance Binary PArg'
deriving instance NFData PArg'
!-}

pimp n t mach = PImp 1 mach [] n t
pexp t = PExp 1 [] (sMN 0 "arg") t
pconst t = PConstraint 1 [] (sMN 0 "carg") t
ptacimp n s t = PTacImplicit 2 [] n s t

type PArg = PArg' PTerm

-- | Get the highest FC in a term, if one exists
highestFC :: PTerm -> Maybe FC
highestFC (PQuote _) = Nothing
highestFC (PRef fc _) = Just fc
highestFC (PInferRef fc _) = Just fc
highestFC (PPatvar fc _) = Just fc
highestFC (PLam fc _ _ _ _) = Just fc
highestFC (PPi _ _ _ _ _) = Nothing
highestFC (PLet fc _ _ _ _ _) = Just fc
highestFC (PTyped tm ty) = highestFC tm <|> highestFC ty
highestFC (PApp fc _ _) = Just fc
highestFC (PAppBind fc _ _) = Just fc
highestFC (PMatchApp fc _) = Just fc
highestFC (PCase fc _ _) = Just fc
highestFC (PIfThenElse fc _ _ _) = Just fc
highestFC (PTrue fc _) = Just fc
highestFC (PResolveTC fc) = Just fc
highestFC (PRewrite fc _ _ _) = Just fc
highestFC (PPair fc _ _ _) = Just fc
highestFC (PDPair fc _ _ _ _) = Just fc
highestFC (PAs fc _ _) = Just fc
highestFC (PAlternative _ args) =
  case mapMaybe highestFC args of
    [] -> Nothing
    (fc:_) -> Just fc
highestFC (PHidden _) = Nothing
highestFC (PType fc) = Just fc
highestFC (PUniverse _) = Nothing
highestFC (PGoal fc _ _ _) = Just fc
highestFC (PConstant fc _) = Just fc
highestFC Placeholder = Nothing
highestFC (PDoBlock lines) =
  case map getDoFC lines of
    [] -> Nothing
    (fc:_) -> Just fc
  where
    getDoFC (DoExp fc t)          = fc
    getDoFC (DoBind fc nm nfc t)  = fc
    getDoFC (DoBindP fc l r alts) = fc
    getDoFC (DoLet fc nm nfc l r) = fc
    getDoFC (DoLetP fc l r)       = fc

highestFC (PIdiom fc _) = Just fc
highestFC (PReturn fc) = Just fc
highestFC (PMetavar fc _) = Just fc
highestFC (PProof _) = Nothing
highestFC (PTactics _) = Nothing
highestFC (PElabError _) = Nothing
highestFC PImpossible = Nothing
highestFC (PCoerced tm) = highestFC tm
highestFC (PDisamb _ opts) = highestFC opts
highestFC (PUnifyLog tm) = highestFC tm
highestFC (PNoImplicits tm) = highestFC tm
highestFC (PQuasiquote _ _) = Nothing
highestFC (PUnquote tm) = highestFC tm
highestFC (PQuoteName _) = Nothing

-- Type class data

data ClassInfo = CI { instanceCtorName :: Name,
                      class_methods :: [(Name, (FnOpts, PTerm))],
                      class_defaults :: [(Name, (Name, PDecl))], -- method name -> default impl
                      class_default_superclasses :: [PDecl],
                      class_params :: [Name],
                      class_instances :: [(Name, Bool)], -- the Bool is whether to include in instance search, so named instances are excluded
                      class_determiners :: [Int] }
    deriving Show
{-!
deriving instance Binary ClassInfo
deriving instance NFData ClassInfo
!-}

-- Type inference data

data TIData = TIPartial -- ^ a function with a partially defined type
            | TISolution [Term] -- ^ possible solutions to a metavariable in a type
    deriving Show

-- | Miscellaneous information about functions
data FnInfo = FnInfo { fn_params :: [Int] }
    deriving Show
{-!
deriving instance Binary FnInfo
deriving instance NFData FnInfo
!-}

data OptInfo = Optimise { inaccessible :: [(Int,Name)],  -- includes names for error reporting
                          detaggable :: Bool }
    deriving Show
{-!
deriving instance Binary OptInfo
deriving instance NFData OptInfo
!-}

-- | Syntactic sugar info
data DSL' t = DSL { dsl_bind    :: t,
                    dsl_return  :: t,
                    dsl_apply   :: t,
                    dsl_pure    :: t,
                    dsl_var     :: Maybe t,
                    index_first :: Maybe t,
                    index_next  :: Maybe t,
                    dsl_lambda  :: Maybe t,
                    dsl_let     :: Maybe t,
                    dsl_pi      :: Maybe t
                  }
    deriving (Show, Functor)
{-!
deriving instance Binary DSL'
deriving instance NFData DSL'
!-}

type DSL = DSL' PTerm

data SynContext = PatternSyntax | TermSyntax | AnySyntax
    deriving Show
{-!
deriving instance Binary SynContext
deriving instance NFData SynContext
!-}

data Syntax = Rule [SSymbol] PTerm SynContext
    deriving Show

syntaxNames :: Syntax -> [Name]
syntaxNames (Rule syms _ _) = mapMaybe ename syms
           where ename (Keyword n) = Just n
                 ename _           = Nothing

syntaxSymbols :: Syntax -> [SSymbol]
syntaxSymbols (Rule ss _ _) = ss
{-!
deriving instance Binary Syntax
deriving instance NFData Syntax
!-}

data SSymbol = Keyword Name
             | Symbol String
             | Binding Name
             | Expr Name
             | SimpleExpr Name
    deriving (Show, Eq)


{-!
deriving instance Binary SSymbol
deriving instance NFData SSymbol
!-}

newtype SyntaxRules = SyntaxRules { syntaxRulesList :: [Syntax] }

emptySyntaxRules :: SyntaxRules
emptySyntaxRules = SyntaxRules []

updateSyntaxRules :: [Syntax] -> SyntaxRules -> SyntaxRules
updateSyntaxRules rules (SyntaxRules sr) = SyntaxRules newRules
  where
    newRules = sortBy (ruleSort `on` syntaxSymbols) (rules ++ sr)

    ruleSort [] [] = EQ
    ruleSort [] _ = LT
    ruleSort _ [] = GT
    ruleSort (s1:ss1) (s2:ss2) =
      case symCompare s1 s2 of
        EQ -> ruleSort ss1 ss2
        r -> r

    -- Better than creating Ord instance for SSymbol since
    -- in general this ordering does not really make sense.
    symCompare (Keyword n1) (Keyword n2) = compare n1 n2
    symCompare (Keyword _) _ = LT
    symCompare (Symbol _) (Keyword _) = GT
    symCompare (Symbol s1) (Symbol s2) = compare s1 s2
    symCompare (Symbol _) _ = LT
    symCompare (Binding _) (Keyword _) = GT
    symCompare (Binding _) (Symbol _) = GT
    symCompare (Binding b1) (Binding b2) = compare b1 b2
    symCompare (Binding _) _ = LT
    symCompare (Expr _) (Keyword _) = GT
    symCompare (Expr _) (Symbol _) = GT
    symCompare (Expr _) (Binding _) = GT
    symCompare (Expr e1) (Expr e2) = compare e1 e2
    symCompare (Expr _) _ = LT
    symCompare (SimpleExpr _) (Keyword _) = GT
    symCompare (SimpleExpr _) (Symbol _) = GT
    symCompare (SimpleExpr _) (Binding _) = GT
    symCompare (SimpleExpr _) (Expr _) = GT
    symCompare (SimpleExpr e1) (SimpleExpr e2) = compare e1 e2

initDSL = DSL (PRef f (sUN ">>="))
              (PRef f (sUN "return"))
              (PRef f (sUN "<*>"))
              (PRef f (sUN "pure"))
              Nothing
              Nothing
              Nothing
              Nothing
              Nothing
              Nothing
  where f = fileFC "(builtin)"

data Using = UImplicit Name PTerm
           | UConstraint Name [Name]
    deriving (Show, Eq)
{-!
deriving instance Binary Using
deriving instance NFData Using
!-}

data SyntaxInfo = Syn { using :: [Using],
                        syn_params :: [(Name, PTerm)],
                        syn_namespace :: [String],
                        no_imp :: [Name],
                        imp_methods :: [Name], -- class methods. When expanding
                           -- implicits, these should be expanded even under
                           -- binders
                        decoration :: Name -> Name,
                        inPattern :: Bool,
                        implicitAllowed :: Bool,
                        maxline :: Maybe Int,
                        mut_nesting :: Int,
                        dsl_info :: DSL,
                        syn_in_quasiquote :: Int }
    deriving Show
{-!
deriving instance NFData SyntaxInfo
deriving instance Binary SyntaxInfo
!-}

defaultSyntax = Syn [] [] [] [] [] id False False Nothing 0 initDSL 0

expandNS :: SyntaxInfo -> Name -> Name
expandNS syn n@(NS _ _) = n
expandNS syn n = case syn_namespace syn of
                        [] -> n
                        xs -> sNS n xs


-- For inferring types of things

bi = fileFC "builtin"

inferTy   = sMN 0 "__Infer"
inferCon  = sMN 0 "__infer"
inferDecl = PDatadecl inferTy NoFC
                      (PType bi)
                      [(emptyDocstring, [], inferCon, NoFC, PPi impl (sMN 0 "iType") NoFC (PType bi) (
                                                   PPi expl (sMN 0 "ival") NoFC (PRef bi (sMN 0 "iType"))
                                                   (PRef bi inferTy)), bi, [])]
inferOpts = []

infTerm t = PApp bi (PRef bi inferCon) [pimp (sMN 0 "iType") Placeholder True, pexp t]
infP = P (TCon 6 0) inferTy (TType (UVal 0))

getInferTerm, getInferType :: Term -> Term
getInferTerm (Bind n b sc) = Bind n b $ getInferTerm sc
getInferTerm (App _ (App _ _ _) tm) = tm
getInferTerm tm = tm -- error ("getInferTerm " ++ show tm)

getInferType (Bind n b sc) = Bind n (toTy b) $ getInferType sc
  where toTy (Lam t) = Pi Nothing t (TType (UVar 0))
        toTy (PVar t) = PVTy t
        toTy b = b
getInferType (App _ (App _ _ ty) _) = ty



-- Handy primitives: Unit, False, Pair, MkPair, =, mkForeign

primNames = [inferTy, inferCon]

unitTy   = sUN "Unit"
unitCon  = sUN "MkUnit"

falseDoc = fmap (const $ Msg "") . parseDocstring . T.pack $
             "The empty type, also known as the trivially false proposition." ++
             "\n\n" ++
             "Use `void` or `absurd` to prove anything if you have a variable " ++
             "of type `Void` in scope."
falseTy   = sUN "Void"

pairTy    = sNS (sUN "Pair") ["Builtins"]
pairCon   = sNS (sUN "MkPair") ["Builtins"]

upairTy    = sNS (sUN "UPair") ["Builtins"]
upairCon   = sNS (sUN "MkUPair") ["Builtins"]

eqTy = sUN "="
eqCon = sUN "Refl"
eqDoc =  fmap (const (Left $ Msg "")) . parseDocstring . T.pack $
          "The propositional equality type. A proof that `x` = `y`." ++
          "\n\n" ++
          "To use such a proof, pattern-match on it, and the two equal things will " ++
          "then need to be the _same_ pattern." ++
          "\n\n" ++
          "**Note**: Idris's equality type is potentially _heterogeneous_, which means that it " ++
          "is possible to state equalities between values of potentially different " ++
          "types. However, Idris will attempt the homogeneous case unless it fails to typecheck." ++
          "\n\n" ++
          "You may need to use `(~=~)` to explicitly request heterogeneous equality."

eqDecl = PDatadecl eqTy NoFC (piBindp impl [(n "A", PType bi), (n "B", PType bi)]
                                      (piBind [(n "x", PRef bi (n "A")), (n "y", PRef bi (n "B"))]
                                      (PType bi)))
                [(reflDoc, reflParamDoc,
                  eqCon, NoFC, PPi impl (n "A") NoFC (PType bi) (
                                        PPi impl (n "x") NoFC (PRef bi (n "A"))
                                            (PApp bi (PRef bi eqTy) [pimp (n "A") Placeholder False,
                                                                     pimp (n "B") Placeholder False,
                                                                     pexp (PRef bi (n "x")),
                                                                     pexp (PRef bi (n "x"))])), bi, [])]
    where n a = sUN a
          reflDoc = annotCode (const (Left $ Msg "")) . parseDocstring . T.pack $
                      "A proof that `x` in fact equals `x`. To construct this, you must have already " ++
                      "shown that both sides are in fact equal."
          reflParamDoc = [(n "A",  annotCode (const (Left $ Msg "")) . parseDocstring . T.pack $ "the type at which the equality is proven"),
                          (n "x",  annotCode (const (Left $ Msg "")) . parseDocstring . T.pack $ "the element shown to be equal to itself.")]

eqParamDoc = [(n "A", annotCode (const (Left $ Msg "")) . parseDocstring . T.pack $ "the type of the left side of the equality"),
              (n "B", annotCode (const (Left $ Msg "")) . parseDocstring . T.pack $ "the type of the right side of the equality")
              ]
    where n a = sUN a

eqOpts = []

-- | The special name to be used in the module documentation context -
-- not for use in the main definition context. The namespace around it
-- will determine the module to which the docs adhere.
modDocName :: Name
modDocName = sMN 0 "ModuleDocs"

-- Defined in builtins.idr
sigmaTy   = sNS (sUN "Sigma") ["Builtins"]
sigmaCon = sNS (sUN "MkSigma") ["Builtins"]

piBind :: [(Name, PTerm)] -> PTerm -> PTerm
piBind = piBindp expl

piBindp :: Plicity -> [(Name, PTerm)] -> PTerm -> PTerm
piBindp p [] t = t
piBindp p ((n, ty):ns) t = PPi p n NoFC ty (piBindp p ns t)


-- Pretty-printing declarations and terms

-- These "show" instances render to an absurdly wide screen because inserted line breaks
-- could interfere with interactive editing, which calls "show".

instance Show PTerm where
  showsPrec _ tm = (displayS . renderPretty 1.0 10000000 . prettyImp defaultPPOption) tm

instance Show PDecl where
  showsPrec _ d = (displayS . renderPretty 1.0 10000000 . showDeclImp verbosePPOption) d

instance Show PClause where
  showsPrec _ c = (displayS . renderPretty 1.0 10000000 . showCImp verbosePPOption) c

instance Show PData where
  showsPrec _ d = (displayS . renderPretty 1.0 10000000 . showDImp defaultPPOption) d

instance Pretty PTerm OutputAnnotation where
  pretty = prettyImp defaultPPOption

-- | Colourise annotations according to an Idris state. It ignores the names
-- in the annotation, as there's no good way to show extended information on a
-- terminal.
consoleDecorate :: IState -> OutputAnnotation -> String -> String
consoleDecorate ist _ | not (idris_colourRepl ist) = id
consoleDecorate ist (AnnConst c) = let theme = idris_colourTheme ist
                                   in if constIsType c
                                        then colouriseType theme
                                        else colouriseData theme
consoleDecorate ist (AnnData _ _) = colouriseData (idris_colourTheme ist)
consoleDecorate ist (AnnType _ _) = colouriseType (idris_colourTheme ist)
consoleDecorate ist (AnnBoundName _ True) = colouriseImplicit (idris_colourTheme ist)
consoleDecorate ist (AnnBoundName _ False) = colouriseBound (idris_colourTheme ist)
consoleDecorate ist AnnKeyword = colouriseKeyword (idris_colourTheme ist)
consoleDecorate ist (AnnName n _ _ _) = let ctxt  = tt_ctxt ist
                                            theme = idris_colourTheme ist
                                        in case () of
                                             _ | isDConName n ctxt     -> colouriseData theme
                                             _ | isFnName n ctxt       -> colouriseFun theme
                                             _ | isTConName n ctxt     -> colouriseType theme
                                             _ | isPostulateName n ist -> colourisePostulate theme
                                             _ | otherwise             -> id -- don't colourise unknown names
consoleDecorate ist (AnnFC _) = id
consoleDecorate ist (AnnTextFmt fmt) = Idris.Colours.colourise (colour fmt)
  where colour BoldText      = IdrisColour Nothing True False True False
        colour UnderlineText = IdrisColour Nothing True True False False
        colour ItalicText    = IdrisColour Nothing True False False True
consoleDecorate ist (AnnTerm _ _) = id
consoleDecorate ist (AnnSearchResult _) = id
consoleDecorate ist (AnnErr _) = id

isPostulateName :: Name -> IState -> Bool
isPostulateName n ist = S.member n (idris_postulates ist)

-- | Pretty-print a high-level closed Idris term with no information about precedence/associativity
prettyImp :: PPOption -- ^^ pretty printing options
          -> PTerm -- ^^ the term to pretty-print
          -> Doc OutputAnnotation
prettyImp impl = pprintPTerm impl [] [] []

-- | Serialise something to base64 using its Binary instance.

-- | Do the right thing for rendering a term in an IState
prettyIst ::  IState -> PTerm -> Doc OutputAnnotation
prettyIst ist = pprintPTerm (ppOptionIst ist) [] [] (idris_infixes ist)

-- | Pretty-print a high-level Idris term in some bindings context with infix info
pprintPTerm :: PPOption -- ^^ pretty printing options
            -> [(Name, Bool)] -- ^^ the currently-bound names and whether they are implicit
            -> [Name] -- ^^ names to always show in pi, even if not used
            -> [FixDecl] -- ^^ Fixity declarations
            -> PTerm -- ^^ the term to pretty-print
            -> Doc OutputAnnotation
pprintPTerm ppo bnd docArgs infixes = prettySe (ppopt_depth ppo) startPrec bnd
  where
    startPrec = 0
    funcAppPrec = 10

    prettySe :: Maybe Int -> Int -> [(Name, Bool)] -> PTerm -> Doc OutputAnnotation
    prettySe d p bnd (PQuote r) =
        text "![" <> pretty r <> text "]"
    prettySe d p bnd (PPatvar fc n) = pretty n
    prettySe d p bnd e
      | Just str <- slist d p bnd e = depth d $ str
      | Just n <- snat d p e = depth d $ annotate (AnnData "Nat" "") (text (show n))
    prettySe d p bnd (PRef fc n) = prettyName True (ppopt_impl ppo) bnd n
    prettySe d p bnd (PLam fc n nfc ty sc) =
      depth d . bracket p startPrec . group . align . hang 2 $
      text "\\" <> prettyBindingOf n False <+> text "=>" <$>
      prettySe (decD d) startPrec ((n, False):bnd) sc
    prettySe d p bnd (PLet fc n nfc ty v sc) =
      depth d . bracket p startPrec . group . align $
      kwd "let" <+> (group . align . hang 2 $ prettyBindingOf n False <+> text "=" <$> prettySe (decD d) startPrec bnd v) </>
      kwd "in" <+> (group . align . hang 2 $ prettySe (decD d) startPrec ((n, False):bnd) sc)
    prettySe d p bnd (PPi (Exp l s _) n _ ty sc)
      | n `elem` allNamesIn sc || ppopt_impl ppo || n `elem` docArgs =
          depth d . bracket p startPrec . group $
          enclose lparen rparen (group . align $ prettyBindingOf n False <+> colon <+> prettySe (decD d) startPrec bnd ty) <+>
          st <> text "->" <$> prettySe (decD d) startPrec ((n, False):bnd) sc
      | otherwise                      =
          depth d . bracket p startPrec . group $
          group (prettySe (decD d) (startPrec + 1) bnd ty <+> st) <> text "->" <$>
          group (prettySe (decD d) startPrec ((n, False):bnd) sc)
      where
        st =
          case s of
            Static -> text "[static]" <> space
            _      -> empty
    prettySe d p bnd (PPi (Imp l s _ fa) n _ ty sc)
      | ppopt_impl ppo =
          depth d . bracket p startPrec $
          lbrace <> prettyBindingOf n True <+> colon <+> prettySe (decD d) startPrec bnd ty <> rbrace <+>
          st <> text "->" </> prettySe (decD d) startPrec ((n, True):bnd) sc
      | otherwise = depth d $ prettySe (decD d) startPrec ((n, True):bnd) sc
      where
        st =
          case s of
            Static -> text "[static]" <> space
            _      -> empty
    prettySe d p bnd (PPi (Constraint _ _) n _ ty sc) =
      depth d . bracket p startPrec $
      prettySe (decD d) (startPrec + 1) bnd ty <+> text "=>" </> prettySe (decD d) startPrec ((n, True):bnd) sc
    prettySe d p bnd (PPi (TacImp _ _ (PTactics [ProofSearch _ _ _ _ _])) n _ ty sc) =
      lbrace <> kwd "auto" <+> pretty n <+> colon <+> prettySe (decD d) startPrec bnd ty <>
      rbrace <+> text "->" </> prettySe (decD d) startPrec ((n, True):bnd) sc
    prettySe d p bnd (PPi (TacImp _ _ s) n _ ty sc) =
      depth d . bracket p startPrec $
      lbrace <> kwd "default" <+> prettySe (decD d) (funcAppPrec + 1) bnd s <+> pretty n <+> colon <+> prettySe (decD d) startPrec bnd ty <>
      rbrace <+> text "->" </> prettySe (decD d) startPrec ((n, True):bnd) sc
    -- This case preserves the behavior of the former constructor PEq.
    -- It should be removed if feasible when the pretty-printing of infix
    -- operators in general is improved.
    prettySe d p bnd (PApp _ (PRef _ n) [lt, rt, l, r])
      | n == eqTy, ppopt_impl ppo =
          depth d . bracket p eqPrec $
            enclose lparen rparen eq <+>
            align (group (vsep (map (prettyArgS (decD d) bnd)
                                    [lt, rt, l, r])))
      | n == eqTy =
          depth d . bracket p eqPrec . align . group $
            prettyTerm (getTm l) <+> eq <$> group (prettyTerm (getTm r))
      where eq = annName eqTy (text "=")
            eqPrec = startPrec
            prettyTerm = prettySe (decD d) (eqPrec + 1) bnd
    prettySe d p bnd (PApp _ (PRef _ f) args) -- normal names, no explicit args
      | UN nm <- basename f
      , not (ppopt_impl ppo) && null (getShowArgs args) =
          prettyName True (ppopt_impl ppo) bnd f
    prettySe d p bnd (PAppBind _ (PRef _ f) [])
      | not (ppopt_impl ppo) = text "!" <> prettyName True (ppopt_impl ppo) bnd f
    prettySe d p bnd (PApp _ (PRef _ op) args) -- infix operators
      | UN nm <- basename op
      , not (tnull nm) &&
        (not (ppopt_impl ppo)) && (not $ isAlpha (thead nm)) =
          case getShowArgs args of
            [] -> opName True
            [x] -> group (opName True <$> group (prettySe (decD d) startPrec bnd (getTm x)))
            [l,r] -> let precedence = maybe (startPrec - 1) prec f
                     in depth d . bracket p precedence $ inFix (getTm l) (getTm r)
            (l@(PExp _ _ _ _) : r@(PExp _ _ _ _) : rest) ->
                   depth d . bracket p funcAppPrec $
                          enclose lparen rparen (inFix (getTm l) (getTm r)) <+>
                          align (group (vsep (map (prettyArgS d bnd) rest)))
            as -> opName True <+> align (vsep (map (prettyArgS d bnd) as))
          where opName isPrefix = prettyName isPrefix (ppopt_impl ppo) bnd op
                f = getFixity (opStr op)
                left = case f of
                           Nothing -> funcAppPrec + 1
                           Just (Infixl p') -> p'
                           Just f' -> prec f' + 1
                right = case f of
                            Nothing -> funcAppPrec + 1
                            Just (Infixr p') -> p'
                            Just f' -> prec f' + 1
                inFix l r = align . group $
                  (prettySe (decD d) left bnd l <+> opName False) <$>
                    group (prettySe (decD d) right bnd r)
    prettySe d p bnd (PApp _ hd@(PRef fc f) [tm]) -- symbols, like 'foo
      | PConstant NoFC (Idris.Core.TT.Str str) <- getTm tm,
        f == sUN "Symbol_" = annotate (AnnType ("'" ++ str) ("The symbol " ++ str)) $
                               char '\'' <> prettySe (decD d) startPrec bnd (PRef fc (sUN str))
    prettySe d p bnd (PApp _ f as) = -- Normal prefix applications
      let args = getShowArgs as
          fp   = prettySe (decD d) (startPrec + 1) bnd f
          shownArgs = if ppopt_impl ppo then as else args
      in
        depth d . bracket p funcAppPrec . group $
            if null shownArgs
              then fp
              else fp <+> align (vsep (map (prettyArgS d bnd) shownArgs))
    prettySe d p bnd (PCase _ scr cases) =
      align $ kwd "case" <+> prettySe (decD d) startPrec bnd scr <+> kwd "of" <$>
      depth d (indent 2 (vsep (map ppcase cases)))
      where
        ppcase (l, r) = let prettyCase = prettySe (decD d) startPrec
                                         ([(n, False) | n <- vars l] ++ bnd)
                        in nest nestingSize $
                             prettyCase l <+> text "=>" <+> prettyCase r
        -- Warning: this is a bit of a hack. At this stage, we don't have the
        -- global context, so we can't determine which names are constructors,
        -- which are types, and which are pattern variables on the LHS of the
        -- case pattern. We use the heuristic that names without a namespace
        -- are patvars, because right now case blocks in PTerms are always
        -- delaborated from TT before being sent to the pretty-printer. If they
        -- start getting printed directly, THIS WILL BREAK.
        -- Potential solution: add a list of known patvars to the cases in
        -- PCase, and have the delaborator fill it out, kind of like the pun
        -- disambiguation on PDPair.
        vars tm = filter noNS (allNamesIn tm)
        noNS (NS _ _) = False
        noNS _ = True

<<<<<<< HEAD
    prettySe d p bnd (PIfThenElse _ c t f) =
      depth d . group . align . hang 2 . vsep $
        [ kwd "if" <+> prettySe (decD d) startPrec bnd c
        , kwd "then" <+> prettySe (decD d) startPrec bnd t
        , kwd "else" <+> prettySe (decD d) startPrec bnd f
=======
    prettySe p bnd (PIfThenElse _ c t f) =
      bracket p funcAppPrec . group . align . hang 2 . vsep $
        [ kwd "if" <+> prettySe startPrec bnd c
        , kwd "then" <+> prettySe startPrec bnd t
        , kwd "else" <+> prettySe startPrec bnd f
>>>>>>> 1f2acded
        ]
    prettySe d p bnd (PHidden tm) = text "." <> prettySe (decD d) funcAppPrec bnd tm
    prettySe d p bnd (PResolveTC _) = kwd "%instance"
    prettySe d p bnd (PTrue _ IsType) = annName unitTy $ text "()"
    prettySe d p bnd (PTrue _ IsTerm) = annName unitCon $ text "()"
    prettySe d p bnd (PTrue _ TypeOrTerm) = text "()"
    prettySe d p bnd (PRewrite _ l r _) =
      depth d . bracket p startPrec $
      text "rewrite" <+> prettySe (decD d) (startPrec + 1) bnd l <+> text "in" <+> prettySe (decD d) startPrec bnd r
    prettySe d p bnd (PTyped l r) =
      lparen <> prettySe (decD d) startPrec bnd l <+> colon <+> prettySe (decD d) startPrec bnd r <> rparen
    prettySe d p bnd pair@(PPair _ pun _ _) -- flatten tuples to the right, like parser
      | Just elts <- pairElts pair = depth d . enclose (ann lparen) (ann rparen) .
                                     align . group . vsep . punctuate (ann comma) $
                                     map (prettySe (decD d) startPrec bnd) elts
        where ann = case pun of
                      TypeOrTerm -> id
                      IsType -> annName pairTy
                      IsTerm -> annName pairCon
    prettySe d p bnd (PDPair _ pun l t r) =
      depth d $
      annotated lparen <>
      left <+>
      annotated (text "**") <+>
      prettySe (decD d) startPrec (addBinding bnd) r <>
      annotated rparen
      where annotated = case pun of
              IsType -> annName sigmaTy
              IsTerm -> annName sigmaCon
              TypeOrTerm -> id
            (left, addBinding) = case (l, pun) of
              (PRef _ n, IsType) -> (bindingOf n False <+> text ":" <+> prettySe (decD d) startPrec bnd t,        ((n, False) :))
              _ ->                  (prettySe (decD d) startPrec bnd l, id            )
    prettySe d p bnd (PAlternative a as) =
      lparen <> text "|" <> prettyAs <> text "|" <> rparen
        where
          prettyAs =
            foldr (\l -> \r -> l <+> text "," <+> r) empty $ map (depth d . prettySe (decD d) startPrec bnd) as
    prettySe d p bnd (PType _) = annotate (AnnType "Type" "The type of types") $ text "Type"
    prettySe d p bnd (PUniverse u) = annotate (AnnType (show u) "The type of unique types") $ text (show u)
    prettySe d p bnd (PConstant _ c) = annotate (AnnConst c) (text (show c))
    -- XXX: add pretty for tactics
<<<<<<< HEAD
    prettySe d p bnd (PProof ts) =
      kwd "proof" <+> lbrace <> ellipsis <> rbrace
    prettySe d p bnd (PTactics ts) =
      kwd "tactics" <+> lbrace <> ellipsis <> rbrace
    prettySe d p bnd (PMetavar _ n) = annotate (AnnName n (Just MetavarOutput) Nothing Nothing) $  text "?" <> pretty n
    prettySe d p bnd (PReturn f) = kwd "return"
    prettySe d p bnd PImpossible = kwd "impossible"
    prettySe d p bnd Placeholder = text "_"
    prettySe d p bnd (PDoBlock _) = text "do block pretty not implemented"
    prettySe d p bnd (PCoerced t) = prettySe d p bnd t
    prettySe d p bnd (PElabError s) = pretty s
=======
    prettySe p bnd (PProof ts) =
      kwd "proof" <+> lbrace <> text "..." <> rbrace
    prettySe p bnd (PTactics ts) =
      kwd "tactics" <+> lbrace <> text "..." <> rbrace
    prettySe p bnd (PMetavar _ n) = annotate (AnnName n (Just MetavarOutput) Nothing Nothing) $  text "?" <> pretty n
    prettySe p bnd (PReturn f) = kwd "return"
    prettySe p bnd PImpossible = kwd "impossible"
    prettySe p bnd Placeholder = text "_"
    prettySe p bnd (PDoBlock dos) =
      bracket p startPrec $
      kwd "do" <+> align (vsep (map (group . align . hang 2) (ppdo bnd dos)))
       where ppdo bnd (DoExp _ tm:dos) = prettySe startPrec bnd tm : ppdo bnd dos
             ppdo bnd (DoBind _ bn _ tm : dos) =
               (prettyBindingOf bn False <+> text "<-" <+>
                group (align (hang 2 (prettySe startPrec bnd tm)))) :
               ppdo ((bn, False):bnd) dos
             ppdo bnd (DoBindP _ _ _ _ : dos) = -- ok because never made by delab
               text "no pretty printer for pattern-matching do binding" :
               ppdo bnd dos
             ppdo bnd (DoLet _ ln _ ty v : dos) =
               (kwd "let" <+> prettyBindingOf ln False <+>
                (if ty /= Placeholder
                   then colon <+> prettySe startPrec bnd ty <+> text "="
                   else text "=") <+>
                group (align (hang 2 (prettySe startPrec bnd v)))) :
               ppdo ((ln, False):bnd) dos
             ppdo bnd (DoLetP _ _ _ : dos) = -- ok because never made by delab
               text "no pretty printer for pattern-matching do binding" :
               ppdo bnd dos
             ppdo _ [] = []
    prettySe p bnd (PCoerced t) = prettySe p bnd t
    prettySe p bnd (PElabError s) = pretty s
>>>>>>> 1f2acded
    -- Quasiquote pprinting ignores bound vars
    prettySe d p bnd (PQuasiquote t Nothing) = text "`(" <> prettySe (decD d) p [] t <> text ")"
    prettySe d p bnd (PQuasiquote t (Just g)) = text "`(" <> prettySe (decD d) p [] t <+> colon <+> prettySe (decD d) p [] g <> text ")"
    prettySe d p bnd (PUnquote t) = text "~" <> prettySe (decD d) p bnd t
    prettySe d p bnd (PQuoteName n) = text "`{" <> prettyName True (ppopt_impl ppo) bnd n <> text "}"

    prettySe d p bnd _ = text "missing pretty-printer for term"

    prettyBindingOf :: Name -> Bool -> Doc OutputAnnotation
    prettyBindingOf n imp = annotate (AnnBoundName n imp) (text (display n))
      where display (UN n)    = T.unpack n
            display (MN _ n)  = T.unpack n
            -- If a namespace is specified on a binding form, we'd better show it regardless of the implicits settings
            display (NS n ns) = (concat . intersperse "." . map T.unpack . reverse) ns ++ "." ++ display n
            display n         = show n

    prettyArgS d bnd (PImp _ _ _ n tm) = prettyArgSi d bnd (n, tm)
    prettyArgS d bnd (PExp _ _ _ tm)   = prettyArgSe d bnd tm
    prettyArgS d bnd (PConstraint _ _ _ tm) = prettyArgSc d bnd tm
    prettyArgS d bnd (PTacImplicit _ _ n _ tm) = prettyArgSti d bnd (n, tm)

    prettyArgSe d bnd arg = prettySe d (funcAppPrec + 1) bnd arg
    prettyArgSi d bnd (n, val) = lbrace <> pretty n <+> text "=" <+> prettySe (decD d) startPrec bnd val <> rbrace
    prettyArgSc d bnd val = lbrace <> lbrace <> prettySe (decD d) startPrec bnd val <> rbrace <> rbrace
    prettyArgSti d bnd (n, val) = lbrace <> kwd "auto" <+> pretty n <+> text "=" <+> prettySe (decD d) startPrec bnd val <> rbrace

    annName :: Name -> Doc OutputAnnotation -> Doc OutputAnnotation
    annName n = annotate (AnnName n Nothing Nothing Nothing)

    opStr :: Name -> String
    opStr (NS n _) = opStr n
    opStr (UN n) = T.unpack n

    slist' :: Maybe Int -> Int -> [(Name, Bool)] -> PTerm -> Maybe [Doc OutputAnnotation]
    slist' (Just d) _ _ _ | d <= 0 = Nothing
    slist' d _ _ e
      | containsHole e = Nothing
    slist' d p bnd (PApp _ (PRef _ nil) _)
      | not (ppopt_impl ppo) && nsroot nil == sUN "Nil" = Just []
    slist' d p bnd (PRef _ nil)
      | not (ppopt_impl ppo) && nsroot nil == sUN "Nil" = Just []
    slist' d p bnd (PApp _ (PRef _ cons) args)
      | nsroot cons == sUN "::",
        (PExp {getTm=tl}):(PExp {getTm=hd}):imps <- reverse args,
        all isImp imps,
        Just tl' <- slist' (decD d) p bnd tl
      = Just (prettySe d startPrec bnd hd : tl')
      where
        isImp (PImp {}) = True
        isImp _ = False
    slist' _ _ _ tm = Nothing

    slist d p bnd e | Just es <- slist' d p bnd e = Just $
      case es of
        [] -> annotate (AnnData "" "") $ text "[]"
        [x] -> enclose left right . group $ x
        xs -> enclose left right .
              align . group . vsep .
              punctuate comma $ xs
      where left  = (annotate (AnnData "" "") (text "["))
            right = (annotate (AnnData "" "") (text "]"))
            comma = (annotate (AnnData "" "") (text ","))
    slist _ _ _ _ = Nothing

    pairElts :: PTerm -> Maybe [PTerm]
    pairElts (PPair _ _ x y) | Just elts <- pairElts y = Just (x:elts)
                             | otherwise = Just [x, y]
    pairElts _ = Nothing

    natns = "Prelude.Nat."

    snat :: Maybe Int -> Int -> PTerm -> Maybe Integer
    snat (Just x) _ _ | x <= 0 = Nothing
    snat d p (PRef _ z)
      | show z == (natns++"Z") || show z == "Z" = Just 0
    snat d p (PApp _ s [PExp {getTm=n}])
      | show s == (natns++"S") || show s == "S",
        Just n' <- snat (decD d) p n
      = Just $ 1 + n'
    snat _ _ _ = Nothing

    bracket outer inner doc
      | outer > inner = lparen <> doc <> rparen
      | otherwise     = doc

    ellipsis = text "..."

    depth Nothing = id
    depth (Just d) = if d <= 0 then const (ellipsis) else id

    decD = fmap (\x -> x - 1)

    kwd = annotate AnnKeyword . text

    fixities :: M.Map String Fixity
    fixities = M.fromList [(s, f) | (Fix f s) <- infixes]

    getFixity :: String -> Maybe Fixity
    getFixity = flip M.lookup fixities

-- | Strip away namespace information
basename :: Name -> Name
basename (NS n _) = basename n
basename n = n

-- | Determine whether a name was the one inserted for a hole or
-- guess by the delaborator
isHoleName :: Name -> Bool
isHoleName (UN n) = n == T.pack "[__]"
isHoleName _      = False

-- | Check whether a PTerm has been delaborated from a Term containing a Hole or Guess
containsHole :: PTerm -> Bool
containsHole pterm = or [isHoleName n | PRef _ n <- take 1000 $ universe pterm]

-- | Pretty-printer helper for names that attaches the correct annotations
prettyName
  :: Bool -- ^^ whether the name should be parenthesised if it is an infix operator
  -> Bool -- ^^ whether to show namespaces
  -> [(Name, Bool)] -- ^^ the current bound variables and whether they are implicit
  -> Name -- ^^ the name to pprint
  -> Doc OutputAnnotation
prettyName infixParen showNS bnd n
    | (MN _ s) <- n, isPrefixOf "_" $ T.unpack s = text "_"
    | (UN n') <- n, T.unpack n' == "_" = text "_"
    | Just imp <- lookup n bnd = annotate (AnnBoundName n imp) fullName
    | otherwise                = annotate (AnnName n Nothing Nothing Nothing) fullName
  where fullName = text nameSpace <> parenthesise (text (baseName n))
        baseName (UN n) = T.unpack n
        baseName (NS n ns) = baseName n
        baseName (MN i s) = T.unpack s
        baseName other = show other
        nameSpace = case n of
          (NS n' ns) -> if showNS then (concatMap (++ ".") . map T.unpack . reverse) ns else ""
          _ -> ""
        isInfix = case baseName n of
          ""      -> False
          (c : _) -> not (isAlpha c)
        parenthesise = if isInfix && infixParen then enclose lparen rparen else id


showCImp :: PPOption -> PClause -> Doc OutputAnnotation
showCImp ppo (PClause _ n l ws r w)
 = prettyImp ppo l <+> showWs ws <+> text "=" <+> prettyImp ppo r
             <+> text "where" <+> text (show w)
  where
    showWs [] = empty
    showWs (x : xs) = text "|" <+> prettyImp ppo x <+> showWs xs
showCImp ppo (PWith _ n l ws r pn w)
 = prettyImp ppo l <+> showWs ws <+> text "with" <+> prettyImp ppo r
                 <+> braces (text (show w))
  where
    showWs [] = empty
    showWs (x : xs) = text "|" <+> prettyImp ppo x <+> showWs xs


showDImp :: PPOption -> PData -> Doc OutputAnnotation
showDImp ppo (PDatadecl n nfc ty cons)
 = text "data" <+> text (show n) <+> colon <+> prettyImp ppo ty <+> text "where" <$>
    (indent 2 $ vsep (map (\ (_, _, n, _, t, _, _) -> pipe <+> prettyName True False [] n <+> colon <+> prettyImp ppo t) cons))

showDecls :: PPOption -> [PDecl] -> Doc OutputAnnotation
showDecls o ds = vsep (map (showDeclImp o) ds)

showDeclImp _ (PFix _ f ops) = text (show f) <+> cat (punctuate (text ",") (map text ops))
showDeclImp o (PTy _ _ _ _ _ n _ t) = text "tydecl" <+> text (showCG n) <+> colon <+> prettyImp o t
showDeclImp o (PClauses _ _ n cs) = text "pat" <+> text (showCG n) <+> text "\t" <+>
                                      indent 2 (vsep (map (showCImp o) cs))
showDeclImp o (PData _ _ _ _ _ d) = showDImp o { ppopt_impl = True } d
showDeclImp o (PParams _ ns ps) = text "params" <+> braces (text (show ns) <> line <> showDecls o ps <> line)
showDeclImp o (PNamespace n fc ps) = text "namespace" <+> text n <> braces (line <> showDecls o ps <> line)
showDeclImp _ (PSyntax _ syn) = text "syntax" <+> text (show syn)
showDeclImp o (PClass _ _ _ cs n _ ps _ _ ds _ _)
   = text "class" <+> text (show cs) <+> text (show n) <+> text (show ps) <> line <> showDecls o ds
showDeclImp o (PInstance _ _ _ _ cs n _ _ t _ ds)
   = text "instance" <+> text (show cs) <+> text (show n) <+> prettyImp o t <> line <> showDecls o ds
showDeclImp _ _ = text "..."
-- showDeclImp (PImport o) = "import " ++ o

getImps :: [PArg] -> [(Name, PTerm)]
getImps [] = []
getImps (PImp _ _ _ n tm : xs) = (n, tm) : getImps xs
getImps (_ : xs) = getImps xs

getExps :: [PArg] -> [PTerm]
getExps [] = []
getExps (PExp _ _ _ tm : xs) = tm : getExps xs
getExps (_ : xs) = getExps xs

getShowArgs :: [PArg] -> [PArg]
getShowArgs [] = []
getShowArgs (e@(PExp _ _ _ tm) : xs) = e : getShowArgs xs
getShowArgs (e : xs) | AlwaysShow `elem` argopts e = e : getShowArgs xs
                     | PImp _ _ _ _ tm <- e
                     , containsHole tm       = e : getShowArgs xs
getShowArgs (_ : xs) = getShowArgs xs

getConsts :: [PArg] -> [PTerm]
getConsts [] = []
getConsts (PConstraint _ _ _ tm : xs) = tm : getConsts xs
getConsts (_ : xs) = getConsts xs

getAll :: [PArg] -> [PTerm]
getAll = map getTm


-- | Show Idris name
showName :: Maybe IState   -- ^^ the Idris state, for information about names and colours
         -> [(Name, Bool)] -- ^^ the bound variables and whether they're implicit
         -> PPOption         -- ^^ pretty printing options
         -> Bool           -- ^^ whether to colourise
         -> Name           -- ^^ the term to show
         -> String
showName ist bnd ppo colour n = case ist of
                                   Just i -> if colour then colourise n (idris_colourTheme i) else showbasic n
                                   Nothing -> showbasic n
    where name = if ppopt_impl ppo then show n else showbasic n
          showbasic n@(UN _) = showCG n
          showbasic (MN i s) = str s
          showbasic (NS n s) = showSep "." (map str (reverse s)) ++ "." ++ showbasic n
          showbasic (SN s) = show s
          fst3 (x, _, _) = x
          colourise n t = let ctxt' = fmap tt_ctxt ist in
                          case ctxt' of
                            Nothing -> name
                            Just ctxt | Just impl <- lookup n bnd -> if impl then colouriseImplicit t name
                                                                             else colouriseBound t name
                                      | isDConName n ctxt -> colouriseData t name
                                      | isFnName n ctxt   -> colouriseFun t name
                                      | isTConName n ctxt -> colouriseType t name
                                      -- The assumption is that if a name is not bound and does not exist in the
                                      -- global context, then we're somewhere in which implicit info has been lost
                                      -- (like error messages). Thus, unknown vars are colourised as implicits.
                                      | otherwise         -> colouriseImplicit t name

showTm :: IState -- ^^ the Idris state, for information about identifiers and colours
       -> PTerm  -- ^^ the term to show
       -> String
showTm ist = displayDecorated (consoleDecorate ist) .
             renderPretty 0.8 100000 .
             prettyImp (ppOptionIst ist)

-- | Show a term with implicits, no colours
showTmImpls :: PTerm -> String
showTmImpls = flip (displayS . renderCompact . prettyImp verbosePPOption) ""



instance Sized PTerm where
  size (PQuote rawTerm) = size rawTerm
  size (PRef fc name) = size name
  size (PLam fc name _ ty bdy) = 1 + size ty + size bdy
  size (PPi plicity name fc ty bdy) = 1 + size ty + size fc + size bdy
  size (PLet fc name nfc ty def bdy) = 1 + size ty + size def + size bdy
  size (PTyped trm ty) = 1 + size trm + size ty
  size (PApp fc name args) = 1 + size args
  size (PAppBind fc name args) = 1 + size args
  size (PCase fc trm bdy) = 1 + size trm + size bdy
  size (PIfThenElse fc c t f) = 1 + sum (map size [c, t, f])
  size (PTrue fc _) = 1
  size (PResolveTC fc) = 1
  size (PRewrite fc left right _) = 1 + size left + size right
  size (PPair fc _ left right) = 1 + size left + size right
  size (PDPair fs _ left ty right) = 1 + size left + size ty + size right
  size (PAlternative a alts) = 1 + size alts
  size (PHidden hidden) = size hidden
  size (PUnifyLog tm) = size tm
  size (PDisamb _ tm) = size tm
  size (PNoImplicits tm) = size tm
  size (PType _) = 1
  size (PUniverse _) = 1
  size (PConstant fc const) = 1 + size fc + size const
  size Placeholder = 1
  size (PDoBlock dos) = 1 + size dos
  size (PIdiom fc term) = 1 + size term
  size (PReturn fc) = 1
  size (PMetavar _ name) = 1
  size (PProof tactics) = size tactics
  size (PElabError err) = size err
  size PImpossible = 1
  size _ = 0

getPArity :: PTerm -> Int
getPArity (PPi _ _ _ _ sc) = 1 + getPArity sc
getPArity _ = 0

-- Return all names, free or globally bound, in the given term.

allNamesIn :: PTerm -> [Name]
allNamesIn tm = nub $ ni [] tm
  where -- TODO THINK added niTacImp, but is it right?
    ni env (PRef _ n)
        | not (n `elem` env) = [n]
    ni env (PPatvar _ n) = [n]
    ni env (PApp _ f as)   = ni env f ++ concatMap (ni env) (map getTm as)
    ni env (PAppBind _ f as)   = ni env f ++ concatMap (ni env) (map getTm as)
    ni env (PCase _ c os)  = ni env c ++ concatMap (ni env) (map snd os)
    ni env (PIfThenElse _ c t f) = ni env c ++ ni env t ++ ni env f
    ni env (PLam fc n _ ty sc)  = ni env ty ++ ni (n:env) sc
    ni env (PPi p n _ ty sc) = niTacImp env p ++ ni env ty ++ ni (n:env) sc
    ni env (PHidden tm)    = ni env tm
    ni env (PRewrite _ l r _) = ni env l ++ ni env r
    ni env (PTyped l r)    = ni env l ++ ni env r
    ni env (PPair _ _ l r)   = ni env l ++ ni env r
    ni env (PDPair _ _ (PRef _ n) t r)  = ni env t ++ ni (n:env) r
    ni env (PDPair _ _ l t r)  = ni env l ++ ni env t ++ ni env r
    ni env (PAlternative a ls) = concatMap (ni env) ls
    ni env (PUnifyLog tm)    = ni env tm
    ni env (PDisamb _ tm)    = ni env tm
    ni env (PNoImplicits tm)    = ni env tm
    ni env _               = []

    niTacImp env (TacImp _ _ scr) = ni env scr
    niTacImp _ _                   = []


-- Return all names defined in binders in the given term
boundNamesIn :: PTerm -> [Name]
boundNamesIn tm = S.toList (ni S.empty tm)
  where -- TODO THINK Added niTacImp, but is it right?
    ni set (PApp _ f as) = niTms (ni set f) (map getTm as)
    ni set (PAppBind _ f as) = niTms (ni set f) (map getTm as)
    ni set (PCase _ c os)  = niTms (ni set c) (map snd os)
    ni set (PIfThenElse _ c t f) = niTms set [c, t, f]
    ni set (PLam fc n _ ty sc)  = S.insert n $ ni (ni set ty) sc
    ni set (PLet fc n nfc ty val sc) = S.insert n $ ni (ni (ni set ty) val) sc
    ni set (PPi p n _ ty sc) = niTacImp (S.insert n $ ni (ni set ty) sc) p
    ni set (PRewrite _ l r _) = ni (ni set l) r
    ni set (PTyped l r) = ni (ni set l) r
    ni set (PPair _ _ l r) = ni (ni set l) r
    ni set (PDPair _ _ (PRef _ n) t r) = ni (ni set t) r
    ni set (PDPair _ _ l t r) = ni (ni (ni set l) t) r
    ni set (PAlternative a as) = niTms set as
    ni set (PHidden tm) = ni set tm
    ni set (PUnifyLog tm) = ni set tm
    ni set (PDisamb _ tm) = ni set tm
    ni set (PNoImplicits tm) = ni set tm
    ni set _               = set

    niTms set [] = set
    niTms set (x : xs) = niTms (ni set x) xs

    niTacImp set (TacImp _ _ scr) = ni set scr
    niTacImp set _                = set

-- Return names which are valid implicits in the given term (type).
implicitNamesIn :: [Name] -> IState -> PTerm -> [Name]
implicitNamesIn uvars ist tm = nub $ ni [] tm
  where
    ni env (PRef _ n)
        | not (n `elem` env)
            = case lookupTy n (tt_ctxt ist) of
                [] -> [n]
                _ -> if n `elem` uvars then [n] else []
    ni env (PApp _ f@(PRef _ n) as)
        | n `elem` uvars = ni env f ++ concatMap (ni env) (map getTm as)
        | otherwise = concatMap (ni env) (map getTm as)
    ni env (PApp _ f as) = ni env f ++ concatMap (ni env) (map getTm as)
    ni env (PAppBind _ f as)   = ni env f ++ concatMap (ni env) (map getTm as)
    ni env (PCase _ c os)  = ni env c ++
    -- names in 'os', not counting the names bound in the cases
                                (nub (concatMap (ni env) (map snd os))
                                     \\ nub (concatMap (ni env) (map fst os)))
    ni env (PIfThenElse _ c t f) = concatMap (ni env) [c, t, f]
    ni env (PLam fc n _ ty sc)  = ni env ty ++ ni (n:env) sc
    ni env (PPi p n _ ty sc) = ni env ty ++ ni (n:env) sc
    ni env (PRewrite _ l r _) = ni env l ++ ni env r
    ni env (PTyped l r)    = ni env l ++ ni env r
    ni env (PPair _ _ l r)   = ni env l ++ ni env r
    ni env (PDPair _ _ (PRef _ n) t r) = ni env t ++ ni (n:env) r
    ni env (PDPair _ _ l t r) = ni env l ++ ni env t ++ ni env r
    ni env (PAlternative a as) = concatMap (ni env) as
    ni env (PHidden tm)    = ni env tm
    ni env (PUnifyLog tm)    = ni env tm
    ni env (PDisamb _ tm)    = ni env tm
    ni env (PNoImplicits tm) = ni env tm
    ni env _               = []

-- Return names which are free in the given term.
namesIn :: [(Name, PTerm)] -> IState -> PTerm -> [Name]
namesIn uvars ist tm = nub $ ni [] tm
  where
    ni env (PRef _ n)
        | not (n `elem` env)
            = case lookupTy n (tt_ctxt ist) of
                [] -> [n]
                _ -> if n `elem` (map fst uvars) then [n] else []
    ni env (PApp _ f as)   = ni env f ++ concatMap (ni env) (map getTm as)
    ni env (PAppBind _ f as)   = ni env f ++ concatMap (ni env) (map getTm as)
    ni env (PCase _ c os)  = ni env c ++
    -- names in 'os', not counting the names bound in the cases
                                (nub (concatMap (ni env) (map snd os))
                                     \\ nub (concatMap (ni env) (map fst os)))
    ni env (PIfThenElse _ c t f) = concatMap (ni env) [c, t, f]
    ni env (PLam fc n nfc ty sc)  = ni env ty ++ ni (n:env) sc
    ni env (PPi p n _ ty sc) = niTacImp env p ++ ni env ty ++ ni (n:env) sc
    ni env (PRewrite _ l r _) = ni env l ++ ni env r
    ni env (PTyped l r)    = ni env l ++ ni env r
    ni env (PPair _ _ l r)   = ni env l ++ ni env r
    ni env (PDPair _ _ (PRef _ n) t r) = ni env t ++ ni (n:env) r
    ni env (PDPair _ _ l t r) = ni env l ++ ni env t ++ ni env r
    ni env (PAlternative a as) = concatMap (ni env) as
    ni env (PHidden tm)    = ni env tm
    ni env (PUnifyLog tm)    = ni env tm
    ni env (PDisamb _ tm)    = ni env tm
    ni env (PNoImplicits tm) = ni env tm
    ni env _               = []

    niTacImp env (TacImp _ _ scr) = ni env scr
    niTacImp _ _                  = []

-- Return which of the given names are used in the given term.

usedNamesIn :: [Name] -> IState -> PTerm -> [Name]
usedNamesIn vars ist tm = nub $ ni [] tm
  where -- TODO THINK added niTacImp, but is it right?
    ni env (PRef _ n)
        | n `elem` vars && not (n `elem` env)
            = case lookupDefExact n (tt_ctxt ist) of
                Nothing -> [n]
                _ -> []
    ni env (PApp _ f as)   = ni env f ++ concatMap (ni env) (map getTm as)
    ni env (PAppBind _ f as)   = ni env f ++ concatMap (ni env) (map getTm as)
    ni env (PCase _ c os)  = ni env c ++ concatMap (ni env) (map snd os)
    ni env (PIfThenElse _ c t f) = concatMap (ni env) [c, t, f]
    ni env (PLam fc n _ ty sc)  = ni env ty ++ ni (n:env) sc
    ni env (PPi p n _ ty sc) = niTacImp env p ++ ni env ty ++ ni (n:env) sc
    ni env (PRewrite _ l r _) = ni env l ++ ni env r
    ni env (PTyped l r)    = ni env l ++ ni env r
    ni env (PPair _ _ l r)   = ni env l ++ ni env r
    ni env (PDPair _ _ (PRef _ n) t r) = ni env t ++ ni (n:env) r
    ni env (PDPair _ _ l t r) = ni env l ++ ni env t ++ ni env r
    ni env (PAlternative a as) = concatMap (ni env) as
    ni env (PHidden tm)    = ni env tm
    ni env (PUnifyLog tm)    = ni env tm
    ni env (PDisamb _ tm)    = ni env tm
    ni env (PNoImplicits tm) = ni env tm
    ni env _               = []

    niTacImp env (TacImp _ _ scr) = ni env scr
    niTacImp _ _                = []

-- Return the list of inaccessible (= dotted) positions for a name.
getErasureInfo :: IState -> Name -> [Int]
getErasureInfo ist n =
    case lookupCtxtExact n (idris_optimisation ist) of
        Just (Optimise inacc detagg) -> map fst inacc
        Nothing -> []<|MERGE_RESOLUTION|>--- conflicted
+++ resolved
@@ -1585,19 +1585,11 @@
         noNS (NS _ _) = False
         noNS _ = True
 
-<<<<<<< HEAD
     prettySe d p bnd (PIfThenElse _ c t f) =
-      depth d . group . align . hang 2 . vsep $
+      depth d . bracket p funcAppPrec . group . align . hang 2 . vsep $
         [ kwd "if" <+> prettySe (decD d) startPrec bnd c
         , kwd "then" <+> prettySe (decD d) startPrec bnd t
         , kwd "else" <+> prettySe (decD d) startPrec bnd f
-=======
-    prettySe p bnd (PIfThenElse _ c t f) =
-      bracket p funcAppPrec . group . align . hang 2 . vsep $
-        [ kwd "if" <+> prettySe startPrec bnd c
-        , kwd "then" <+> prettySe startPrec bnd t
-        , kwd "else" <+> prettySe startPrec bnd f
->>>>>>> 1f2acded
         ]
     prettySe d p bnd (PHidden tm) = text "." <> prettySe (decD d) funcAppPrec bnd tm
     prettySe d p bnd (PResolveTC _) = kwd "%instance"
@@ -1640,7 +1632,6 @@
     prettySe d p bnd (PUniverse u) = annotate (AnnType (show u) "The type of unique types") $ text (show u)
     prettySe d p bnd (PConstant _ c) = annotate (AnnConst c) (text (show c))
     -- XXX: add pretty for tactics
-<<<<<<< HEAD
     prettySe d p bnd (PProof ts) =
       kwd "proof" <+> lbrace <> ellipsis <> rbrace
     prettySe d p bnd (PTactics ts) =
@@ -1649,25 +1640,13 @@
     prettySe d p bnd (PReturn f) = kwd "return"
     prettySe d p bnd PImpossible = kwd "impossible"
     prettySe d p bnd Placeholder = text "_"
-    prettySe d p bnd (PDoBlock _) = text "do block pretty not implemented"
-    prettySe d p bnd (PCoerced t) = prettySe d p bnd t
-    prettySe d p bnd (PElabError s) = pretty s
-=======
-    prettySe p bnd (PProof ts) =
-      kwd "proof" <+> lbrace <> text "..." <> rbrace
-    prettySe p bnd (PTactics ts) =
-      kwd "tactics" <+> lbrace <> text "..." <> rbrace
-    prettySe p bnd (PMetavar _ n) = annotate (AnnName n (Just MetavarOutput) Nothing Nothing) $  text "?" <> pretty n
-    prettySe p bnd (PReturn f) = kwd "return"
-    prettySe p bnd PImpossible = kwd "impossible"
-    prettySe p bnd Placeholder = text "_"
-    prettySe p bnd (PDoBlock dos) =
+    prettySe d p bnd (PDoBlock dos) =
       bracket p startPrec $
       kwd "do" <+> align (vsep (map (group . align . hang 2) (ppdo bnd dos)))
-       where ppdo bnd (DoExp _ tm:dos) = prettySe startPrec bnd tm : ppdo bnd dos
+       where ppdo bnd (DoExp _ tm:dos) = prettySe (decD d) startPrec bnd tm : ppdo bnd dos
              ppdo bnd (DoBind _ bn _ tm : dos) =
                (prettyBindingOf bn False <+> text "<-" <+>
-                group (align (hang 2 (prettySe startPrec bnd tm)))) :
+                group (align (hang 2 (prettySe (decD d) startPrec bnd tm)))) :
                ppdo ((bn, False):bnd) dos
              ppdo bnd (DoBindP _ _ _ _ : dos) = -- ok because never made by delab
                text "no pretty printer for pattern-matching do binding" :
@@ -1675,17 +1654,16 @@
              ppdo bnd (DoLet _ ln _ ty v : dos) =
                (kwd "let" <+> prettyBindingOf ln False <+>
                 (if ty /= Placeholder
-                   then colon <+> prettySe startPrec bnd ty <+> text "="
+                   then colon <+> prettySe (decD d) startPrec bnd ty <+> text "="
                    else text "=") <+>
-                group (align (hang 2 (prettySe startPrec bnd v)))) :
+                group (align (hang 2 (prettySe (decD d) startPrec bnd v)))) :
                ppdo ((ln, False):bnd) dos
              ppdo bnd (DoLetP _ _ _ : dos) = -- ok because never made by delab
                text "no pretty printer for pattern-matching do binding" :
                ppdo bnd dos
              ppdo _ [] = []
-    prettySe p bnd (PCoerced t) = prettySe p bnd t
-    prettySe p bnd (PElabError s) = pretty s
->>>>>>> 1f2acded
+    prettySe d p bnd (PCoerced t) = prettySe d p bnd t
+    prettySe d p bnd (PElabError s) = pretty s
     -- Quasiquote pprinting ignores bound vars
     prettySe d p bnd (PQuasiquote t Nothing) = text "`(" <> prettySe (decD d) p [] t <> text ")"
     prettySe d p bnd (PQuasiquote t (Just g)) = text "`(" <> prettySe (decD d) p [] t <+> colon <+> prettySe (decD d) p [] g <> text ")"
