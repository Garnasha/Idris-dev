{-# LANGUAGE TypeSynonymInstances #-}
{-# OPTIONS_GHC -fwarn-incomplete-patterns #-}

module Idris.IBC where

import Idris.Core.Evaluate
import Idris.Core.TT
import Idris.Core.Binary
import Idris.Core.CaseTree
import Idris.AbsSyntax
import Idris.Imports
import Idris.Error
import Idris.DeepSeq
import Idris.Delaborate
import qualified Idris.Docstrings as D
import Idris.Docstrings (Docstring)
import Idris.Output
import IRTS.System (getIdrisLibDir)
import Paths_idris

import qualified Cheapskate.Types as CT

import Data.Binary
import Data.Vector.Binary
import Data.List
import Data.ByteString.Lazy as B hiding (length, elem, map)
import qualified Data.Text as T
import qualified Data.Set as S

import Control.Monad
import Control.DeepSeq
import Control.Monad.State.Strict hiding (get, put)
import qualified Control.Monad.State.Strict as ST
import System.FilePath
import System.Directory
import Codec.Compression.Zlib (compress)
import Util.Zlib (decompressEither)

ibcVersion :: Word8
ibcVersion = 100

data IBCFile = IBCFile { ver :: Word8,
                         sourcefile :: FilePath,
                         symbols :: ![Name],
                         ibc_imports :: ![(Bool, FilePath)],
                         ibc_importdirs :: ![FilePath],
                         ibc_implicits :: ![(Name, [PArg])],
                         ibc_fixes :: ![FixDecl],
                         ibc_statics :: ![(Name, [Bool])],
                         ibc_classes :: ![(Name, ClassInfo)],
                         ibc_instances :: ![(Bool, Name, Name)],
                         ibc_dsls :: ![(Name, DSL)],
                         ibc_datatypes :: ![(Name, TypeInfo)],
                         ibc_optimise :: ![(Name, OptInfo)],
                         ibc_syntax :: ![Syntax],
                         ibc_keywords :: ![String],
                         ibc_objs :: ![(Codegen, FilePath)],
                         ibc_libs :: ![(Codegen, String)],
                         ibc_cgflags :: ![(Codegen, String)],
                         ibc_dynamic_libs :: ![String],
                         ibc_hdrs :: ![(Codegen, String)],
                         ibc_access :: ![(Name, Accessibility)],
                         ibc_total :: ![(Name, Totality)],
                         ibc_totcheckfail :: ![(FC, String)],
                         ibc_flags :: ![(Name, [FnOpt])],
                         ibc_fninfo :: ![(Name, FnInfo)],
                         ibc_cg :: ![(Name, CGInfo)],
                         ibc_defs :: ![(Name, Def)],
                         ibc_docstrings :: ![(Name, (Docstring D.DocTerm, [(Name, Docstring D.DocTerm)]))],
                         ibc_moduledocs :: ![(Name, Docstring D.DocTerm)],
                         ibc_transforms :: ![(Name, (Term, Term))],
                         ibc_errRev :: ![(Term, Term)],
                         ibc_coercions :: ![Name],
                         ibc_lineapps :: ![(FilePath, Int, PTerm)],
                         ibc_namehints :: ![(Name, Name)],
                         ibc_metainformation :: ![(Name, MetaInformation)],
                         ibc_errorhandlers :: ![Name],
                         ibc_function_errorhandlers :: ![(Name, Name, Name)], -- fn, arg, handler
                         ibc_metavars :: ![(Name, (Maybe Name, Int, Bool))],
                         ibc_patdefs :: ![(Name, ([([Name], Term, Term)], [PTerm]))],
                         ibc_postulates :: ![Name],
                         ibc_parsedSpan :: !(Maybe FC),
                         ibc_usage :: ![(Name, Int)],
                         ibc_exports :: ![Name]
                       }
   deriving Show
{-!
deriving instance Binary IBCFile
!-}

initIBC :: IBCFile
initIBC = IBCFile ibcVersion "" [] [] [] [] [] [] [] [] [] [] [] [] [] [] [] [] [] [] [] [] [] [] [] [] [] [] [] [] [] [] [] [] [] [] [] [] [] [] Nothing [] []

loadIBC :: Bool -- ^ True = reexport, False = make everything private
        -> FilePath -> Idris ()
loadIBC reexport fp
           = do imps <- getImported
                let redo = case lookup fp imps of
                                Nothing -> True
                                Just p -> not p && reexport
                when redo $
                  do iLOG $ "Loading ibc " ++ fp ++ " " ++ show reexport
                     ibcf <- runIO $ (bdecode fp :: IO IBCFile)
                     process reexport ibcf fp
                     addImported reexport fp

-- | Load an entire package from its index file
loadPkgIndex :: String -> Idris ()
loadPkgIndex pkg = do ddir <- runIO $ getIdrisLibDir
                      addImportDir (ddir </> pkg)
                      fp <- findPkgIndex pkg
                      loadIBC True fp

bencode :: Binary a => FilePath -> a -> IO ()
bencode f d = B.writeFile f (compress (encode d))

bdecode :: Binary b => FilePath -> IO b
bdecode f = do d' <- B.readFile f
               either
                 (\(_, e) -> error $ "Invalid / corrupted zip format on " ++ show f ++ ": " ++ e)
                 (return . decode)
                 (decompressEither d')

writeIBC :: FilePath -> FilePath -> Idris ()
writeIBC src f
    = do iLOG $ "Writing ibc " ++ show f
         i <- getIState
--          case (Data.List.map fst (idris_metavars i)) \\ primDefs of
--                 (_:_) -> ifail "Can't write ibc when there are unsolved metavariables"
--                 [] -> return ()
         resetNameIdx
         ibcf <- mkIBC (ibc_write i) (initIBC { sourcefile = src })
         idrisCatch (do runIO $ createDirectoryIfMissing True (dropFileName f)
                        runIO $ bencode f ibcf
                        iLOG "Written")
            (\c -> do iLOG $ "Failed " ++ pshow i c)
         return ()

-- Write a package index containing all the imports in the current IState
-- Used for ':search' of an entire package, to ensure everything is loaded.
writePkgIndex :: FilePath -> Idris ()
writePkgIndex f
    = do i <- getIState
         let imps = map (\ (x, y) -> (True, x)) $ idris_imported i
         iLOG $ "Writing package index " ++ show f ++ " including\n" ++
                show (map snd imps)
         resetNameIdx
         let ibcf = initIBC { ibc_imports = imps }
         idrisCatch (do runIO $ createDirectoryIfMissing True (dropFileName f)
                        runIO $ bencode f ibcf
                        iLOG "Written")
            (\c -> do iLOG $ "Failed " ++ pshow i c)
         return ()

mkIBC :: [IBCWrite] -> IBCFile -> Idris IBCFile
mkIBC [] f = return f
mkIBC (i:is) f = do ist <- getIState
                    logLvl 5 $ show i ++ " " ++ show (Data.List.length is)
                    f' <- ibc ist i f
                    mkIBC is f'

ibc :: IState -> IBCWrite -> IBCFile -> Idris IBCFile
ibc i (IBCFix d) f = return f { ibc_fixes = d : ibc_fixes f }
ibc i (IBCImp n) f = case lookupCtxtExact n (idris_implicits i) of
                        Just v -> return f { ibc_implicits = (n,v): ibc_implicits f     }
                        _ -> ifail "IBC write failed"
ibc i (IBCStatic n) f
                   = case lookupCtxtExact n (idris_statics i) of
                        Just v -> return f { ibc_statics = (n,v): ibc_statics f     }
                        _ -> ifail "IBC write failed"
ibc i (IBCClass n) f
                   = case lookupCtxtExact n (idris_classes i) of
                        Just v -> return f { ibc_classes = (n,v): ibc_classes f     }
                        _ -> ifail "IBC write failed"
ibc i (IBCInstance int n ins) f
                   = return f { ibc_instances = (int,n,ins): ibc_instances f     }
ibc i (IBCDSL n) f
                   = case lookupCtxtExact n (idris_dsls i) of
                        Just v -> return f { ibc_dsls = (n,v): ibc_dsls f     }
                        _ -> ifail "IBC write failed"
ibc i (IBCData n) f
                   = case lookupCtxtExact n (idris_datatypes i) of
                        Just v -> return f { ibc_datatypes = (n,v): ibc_datatypes f     }
                        _ -> ifail "IBC write failed"
ibc i (IBCOpt n) f = case lookupCtxtExact n (idris_optimisation i) of
                        Just v -> return f { ibc_optimise = (n,v): ibc_optimise f     }
                        _ -> ifail "IBC write failed"
ibc i (IBCSyntax n) f = return f { ibc_syntax = n : ibc_syntax f }
ibc i (IBCKeyword n) f = return f { ibc_keywords = n : ibc_keywords f }
ibc i (IBCImport n) f = return f { ibc_imports = n : ibc_imports f }
ibc i (IBCImportDir n) f = return f { ibc_importdirs = n : ibc_importdirs f }
ibc i (IBCObj tgt n) f = return f { ibc_objs = (tgt, n) : ibc_objs f }
ibc i (IBCLib tgt n) f = return f { ibc_libs = (tgt, n) : ibc_libs f }
ibc i (IBCCGFlag tgt n) f = return f { ibc_cgflags = (tgt, n) : ibc_cgflags f }
ibc i (IBCDyLib n) f = return f {ibc_dynamic_libs = n : ibc_dynamic_libs f }
ibc i (IBCHeader tgt n) f = return f { ibc_hdrs = (tgt, n) : ibc_hdrs f }
ibc i (IBCDef n) f
   = do f' <- case lookupDefExact n (tt_ctxt i) of
                   Just v -> return f { ibc_defs = (n,v) : ibc_defs f }
                   _ -> ifail "IBC write failed"
        case lookupCtxtExact n (idris_patdefs i) of
                   Just v -> return f' { ibc_patdefs = (n,v) : ibc_patdefs f }
                   _ -> return f' -- Not a pattern definition

ibc i (IBCDoc n) f = case lookupCtxtExact n (idris_docstrings i) of
                        Just v -> return f { ibc_docstrings = (n,v) : ibc_docstrings f }
                        _ -> ifail "IBC write failed"
ibc i (IBCCG n) f = case lookupCtxtExact n (idris_callgraph i) of
                        Just v -> return f { ibc_cg = (n,v) : ibc_cg f     }
                        _ -> ifail "IBC write failed"
ibc i (IBCCoercion n) f = return f { ibc_coercions = n : ibc_coercions f }
ibc i (IBCAccess n a) f = return f { ibc_access = (n,a) : ibc_access f }
ibc i (IBCFlags n a) f = return f { ibc_flags = (n,a) : ibc_flags f }
ibc i (IBCFnInfo n a) f = return f { ibc_fninfo = (n,a) : ibc_fninfo f }
ibc i (IBCTotal n a) f = return f { ibc_total = (n,a) : ibc_total f }
ibc i (IBCTrans n t) f = return f { ibc_transforms = (n, t) : ibc_transforms f }
ibc i (IBCErrRev t) f = return f { ibc_errRev = t : ibc_errRev f }
ibc i (IBCLineApp fp l t) f
     = return f { ibc_lineapps = (fp,l,t) : ibc_lineapps f }
ibc i (IBCNameHint (n, ty)) f
     = return f { ibc_namehints = (n, ty) : ibc_namehints f }
ibc i (IBCMetaInformation n m) f = return f { ibc_metainformation = (n,m) : ibc_metainformation f }
ibc i (IBCErrorHandler n) f = return f { ibc_errorhandlers = n : ibc_errorhandlers f }
ibc i (IBCFunctionErrorHandler fn a n) f =
  return f { ibc_function_errorhandlers = (fn, a, n) : ibc_function_errorhandlers f }
ibc i (IBCMetavar n) f =
     case lookup n (idris_metavars i) of
          Nothing -> return f
          Just t -> return f { ibc_metavars = (n, t) : ibc_metavars f }
ibc i (IBCPostulate n) f = return f { ibc_postulates = n : ibc_postulates f }
ibc i (IBCTotCheckErr fc err) f = return f { ibc_totcheckfail = (fc, err) : ibc_totcheckfail f }
ibc i (IBCParsedRegion fc) f = return f { ibc_parsedSpan = Just fc }
ibc i (IBCModDocs n) f = case lookupCtxtExact n (idris_moduledocs i) of
                           Just v -> return f { ibc_moduledocs = (n,v) : ibc_moduledocs f }
                           _ -> ifail "IBC write failed"
ibc i (IBCUsage n) f = return f { ibc_usage = n : ibc_usage f }
ibc i (IBCExport n) f = return f { ibc_exports = n : ibc_exports f }

process :: Bool -- ^ Reexporting
           -> IBCFile -> FilePath -> Idris ()
process reexp i fn
   | ver i /= ibcVersion
       = do iLOG "ibc out of date"
            let e = if ver i < ibcVersion then " an earlier " else " a later "
            ifail $ "Incompatible ibc version.\nThis library was built with"
                    ++ e ++ "version of Idris.\n" ++
                    "Please clean and rebuild."

                              --- please rebuild"
   | otherwise =
            do srcok <- runIO $ doesFileExist (sourcefile i)
               when srcok $ timestampOlder (sourcefile i) fn
               v <- verbose
               quiet <- getQuiet
--                when (v && srcok && not quiet) $ iputStrLn $ "Skipping " ++ sourcefile i
               pImportDirs $ force (ibc_importdirs i)
               pImports $ force (ibc_imports i)
               pImps $ force (ibc_implicits i)
               pFixes $ force (ibc_fixes i)
               pStatics $ force (ibc_statics i)
               pClasses $ force (ibc_classes i)
               pInstances $ force (ibc_instances i)
               pDSLs $ force (ibc_dsls i)
               pDatatypes $ force (ibc_datatypes i)
               pOptimise $ force (ibc_optimise i)
               pSyntax $ force (ibc_syntax i)
               pKeywords $ force (ibc_keywords i)
               pObjs $ force (ibc_objs i)
               pLibs $ force (ibc_libs i)
               pCGFlags $ force (ibc_cgflags i)
               pDyLibs $ force (ibc_dynamic_libs i)
               pHdrs $ force (ibc_hdrs i)
               pDefs reexp (symbols i) $ force (ibc_defs i)
               pPatdefs $ force (ibc_patdefs i)
               pAccess reexp $ force (ibc_access i)
               pFlags $ force (ibc_flags i)
               pFnInfo $ force (ibc_fninfo i)
               pTotal $ force (ibc_total i)
               pTotCheckErr $ force (ibc_totcheckfail i)
               pCG $ force (ibc_cg i)
               pDocs $ force (ibc_docstrings i)
               pMDocs $ force (ibc_moduledocs i)
               pCoercions $ force (ibc_coercions i)
               pTrans $ force (ibc_transforms i)
               pErrRev $ force (ibc_errRev i)
               pLineApps $ force (ibc_lineapps i)
               pNameHints $ force (ibc_namehints i)
               pMetaInformation $ force (ibc_metainformation i)
               pErrorHandlers $ force (ibc_errorhandlers i)
               pFunctionErrorHandlers $ force (ibc_function_errorhandlers i)
               pMetavars $ force (ibc_metavars i)
               pPostulates $ force (ibc_postulates i)
               pParsedSpan $ force (ibc_parsedSpan i)
               pUsage $ force (ibc_usage i)
               pExports $ force (ibc_exports i)

timestampOlder :: FilePath -> FilePath -> Idris ()
timestampOlder src ibc = do srct <- runIO $ getModificationTime src
                            ibct <- runIO $ getModificationTime ibc
                            if (srct > ibct)
                               then ifail "Needs reloading"
                               else return ()

pPostulates :: [Name] -> Idris ()
pPostulates ns = do
    i <- getIState
    putIState i{ idris_postulates = idris_postulates i `S.union` S.fromList ns }

pParsedSpan :: Maybe FC -> Idris ()
pParsedSpan fc = do ist <- getIState
                    putIState ist { idris_parsedSpan = fc }

pUsage :: [(Name, Int)] -> Idris ()
pUsage ns = do ist <- getIState
               putIState ist { idris_erasureUsed = ns ++ idris_erasureUsed ist }

pExports :: [Name] -> Idris ()
pExports ns = do ist <- getIState
                 putIState ist { idris_exports = ns ++ idris_exports ist }

pImportDirs :: [FilePath] -> Idris ()
pImportDirs fs = mapM_ addImportDir fs

pImports :: [(Bool, FilePath)] -> Idris ()
pImports fs
  = do mapM_ (\(re, f) ->
                    do i <- getIState
                       ibcsd <- valIBCSubDir i
                       ids <- allImportDirs
                       fp <- findImport ids ibcsd f
--                        if (f `elem` imported i)
--                         then iLOG $ "Already read " ++ f
                       putIState (i { imported = f : imported i })
                       case fp of
                            LIDR fn -> do iLOG $ "Failed at " ++ fn
                                          ifail "Must be an ibc"
                            IDR fn -> do iLOG $ "Failed at " ++ fn
                                         ifail "Must be an ibc"
                            IBC fn src -> loadIBC re fn)
             fs

pImps :: [(Name, [PArg])] -> Idris ()
pImps imps = mapM_ (\ (n, imp) ->
                        do i <- getIState
                           case lookupDefAccExact n False (tt_ctxt i) of
                              Just (n, Hidden) -> return ()
                              _ -> putIState (i { idris_implicits
                                            = addDef n imp (idris_implicits i) }))
                   imps

pFixes :: [FixDecl] -> Idris ()
pFixes f = do i <- getIState
              putIState (i { idris_infixes = sort $ f ++ idris_infixes i })

pStatics :: [(Name, [Bool])] -> Idris ()
pStatics ss = mapM_ (\ (n, s) ->
                        do i <- getIState
                           putIState (i { idris_statics
                                           = addDef n s (idris_statics i) }))
                    ss

pClasses :: [(Name, ClassInfo)] -> Idris ()
pClasses cs = mapM_ (\ (n, c) ->
                        do i <- getIState
                           -- Don't lose instances from previous IBCs, which
                           -- could have loaded in any order
                           let is = case lookupCtxtExact n (idris_classes i) of
                                      Just (CI _ _ _ _ _ ins _) -> ins
                                      _ -> []
                           let c' = c { class_instances =
                                          class_instances c ++ is }
                           putIState (i { idris_classes
                                           = addDef n c' (idris_classes i) }))
                    cs

pInstances :: [(Bool, Name, Name)] -> Idris ()
pInstances cs = mapM_ (\ (i, n, ins) -> addInstance i n ins) cs

pDSLs :: [(Name, DSL)] -> Idris ()
pDSLs cs = mapM_ (\ (n, c) ->
                        do i <- getIState
                           putIState (i { idris_dsls
                                           = addDef n c (idris_dsls i) }))
                    cs

pDatatypes :: [(Name, TypeInfo)] -> Idris ()
pDatatypes cs = mapM_ (\ (n, c) ->
                        do i <- getIState
                           putIState (i { idris_datatypes
                                           = addDef n c (idris_datatypes i) }))
                    cs

pOptimise :: [(Name, OptInfo)] -> Idris ()
pOptimise cs = mapM_ (\ (n, c) ->
                        do i <- getIState
                           putIState (i { idris_optimisation
                                           = addDef n c (idris_optimisation i) }))
                    cs

pSyntax :: [Syntax] -> Idris ()
pSyntax s = do i <- getIState
               putIState (i { syntax_rules = updateSyntaxRules s (syntax_rules i) })

pKeywords :: [String] -> Idris ()
pKeywords k = do i <- getIState
                 putIState (i { syntax_keywords = k ++ syntax_keywords i })

pObjs :: [(Codegen, FilePath)] -> Idris ()
pObjs os = mapM_ (\ (cg, obj) -> do dirs <- allImportDirs
                                    o <- runIO $ findInPath dirs obj
                                    addObjectFile cg o) os

pLibs :: [(Codegen, String)] -> Idris ()
pLibs ls = mapM_ (uncurry addLib) ls

pCGFlags :: [(Codegen, String)] -> Idris ()
pCGFlags ls = mapM_ (uncurry addFlag) ls

pDyLibs :: [String] -> Idris ()
pDyLibs ls = do res <- mapM (addDyLib . return) ls
                mapM_ checkLoad res
                return ()
    where checkLoad (Left _) = return ()
          checkLoad (Right err) = ifail err

pHdrs :: [(Codegen, String)] -> Idris ()
pHdrs hs = mapM_ (uncurry addHdr) hs

pPatdefs :: [(Name, ([([Name], Term, Term)], [PTerm]))] -> Idris ()
pPatdefs ds
   = mapM_ (\ (n, d) ->
                do i <- getIState
                   putIState (i { idris_patdefs = addDef n (force d) (idris_patdefs i) }))
           ds

pDefs :: Bool -> [Name] -> [(Name, Def)] -> Idris ()
pDefs reexp syms ds
   = mapM_ (\ (n, d) ->
               do d' <- updateDef d
                  case d' of
                       TyDecl _ _ -> return ()
                       _ -> do iLOG $ "SOLVING " ++ show n
                               solveDeferred n
                  i <- getIState
--                   logLvl 1 $ "Added " ++ show (n, d')
                  putIState (i { tt_ctxt = addCtxtDef n d' (tt_ctxt i) })
                  if (not reexp) then do iLOG $ "Not exporting " ++ show n
                                         setAccessibility n Hidden
                                 else iLOG $ "Exporting " ++ show n) ds
  where
    updateDef (CaseOp c t args o s cd)
      = do o' <- mapM updateOrig o
           cd' <- updateCD cd
           return $ CaseOp c t args o' s cd'
    updateDef t = return t

    updateOrig (Left t) = liftM Left (update t)
    updateOrig (Right (l, r)) = do l' <- update l
                                   r' <- update r
                                   return $ Right (l', r')

    updateCD (CaseDefs (ts, t) (cs, c) (is, i) (rs, r))
        = do t' <- updateSC t
             c' <- updateSC c
             i' <- updateSC i
             r' <- updateSC r
             return $ CaseDefs (ts, t') (cs, c') (is, i') (rs, r')

    updateSC (Case t n alts) = do alts' <- mapM updateAlt alts
                                  return (Case t n alts')
    updateSC (ProjCase t alts) = do alts' <- mapM updateAlt alts
                                    return (ProjCase t alts')
    updateSC (STerm t) = do t' <- update t
                            return (STerm t')
    updateSC c = return c

    updateAlt (ConCase n i ns t) = do t' <- updateSC t
                                      return (ConCase n i ns t')
    updateAlt (FnCase n ns t) = do t' <- updateSC t
                                   return (FnCase n ns t')
    updateAlt (ConstCase c t) = do t' <- updateSC t
                                   return (ConstCase c t')
    updateAlt (SucCase n t) = do t' <- updateSC t
                                 return (SucCase n t')
    updateAlt (DefaultCase t) = do t' <- updateSC t
                                   return (DefaultCase t')

    update (P t n ty) = do n' <- getSymbol n
                           return $ P t n' ty
    update (App f a) = liftM2 App (update f) (update a)
    update (Bind n b sc) = do b' <- updateB b
                              sc' <- update sc
                              return $ Bind n b' sc'
      where
        updateB (Let t v) = liftM2 Let (update t) (update v)
        updateB b = do ty' <- update (binderTy b)
                       return (b { binderTy = ty' })
    update (Proj t i) = do t' <- update t
                           return $ Proj t' i
    update t = return t

pDocs :: [(Name, (Docstring D.DocTerm, [(Name, Docstring D.DocTerm)]))] -> Idris ()
pDocs ds = mapM_ (\(n, a) -> addDocStr n (fst a) (snd a)) ds

pMDocs :: [(Name, Docstring D.DocTerm)] -> Idris ()
pMDocs ds = mapM_ addMDocStr ds
  where addMDocStr (n, d) = do ist <- getIState
                               putIState ist { idris_moduledocs = addDef n d (idris_moduledocs ist) }

pAccess :: Bool -- ^ Reexporting?
           -> [(Name, Accessibility)] -> Idris ()
pAccess reexp ds
        = mapM_ (\ (n, a_in) ->
                      do let a = if reexp then a_in else Hidden
                         logLvl 3 $ "Setting " ++ show (a, n) ++ " to " ++ show a
                         i <- getIState
                         putIState (i { tt_ctxt = setAccess n a (tt_ctxt i) }))
                   ds

pFlags :: [(Name, [FnOpt])] -> Idris ()
pFlags ds = mapM_ (\ (n, a) -> setFlags n a) ds

pFnInfo :: [(Name, FnInfo)] -> Idris ()
pFnInfo ds = mapM_ (\ (n, a) -> setFnInfo n a) ds

pTotal :: [(Name, Totality)] -> Idris ()
pTotal ds = mapM_ (\ (n, a) ->
                      do i <- getIState
                         putIState (i { tt_ctxt = setTotal n a (tt_ctxt i) }))
                   ds

pTotCheckErr :: [(FC, String)] -> Idris ()
pTotCheckErr es = do ist <- getIState
                     putIState ist { idris_totcheckfail = idris_totcheckfail ist ++ es }

pCG :: [(Name, CGInfo)] -> Idris ()
pCG ds = mapM_ (\ (n, a) -> addToCG n a) ds

pCoercions :: [Name] -> Idris ()
pCoercions ns = mapM_ (\ n -> addCoercion n) ns

pTrans :: [(Name, (Term, Term))] -> Idris ()
pTrans ts = mapM_ (\ (n, t) -> addTrans n t) ts

pErrRev :: [(Term, Term)] -> Idris ()
pErrRev ts = mapM_ addErrRev ts

pLineApps :: [(FilePath, Int, PTerm)] -> Idris ()
pLineApps ls = mapM_ (\ (f, i, t) -> addInternalApp f i t) ls

pNameHints :: [(Name, Name)] -> Idris ()
pNameHints ns = mapM_ (\ (n, ty) -> addNameHint n ty) ns

pMetaInformation :: [(Name, MetaInformation)] -> Idris ()
pMetaInformation ds = mapM_ (\ (n, m) ->
                            do i <- getIState
                               putIState (i { tt_ctxt = setMetaInformation n m (tt_ctxt i) }))
                         ds

pErrorHandlers :: [Name] -> Idris ()
pErrorHandlers ns = do i <- getIState
                       putIState $ i { idris_errorhandlers = idris_errorhandlers i ++ ns }

pFunctionErrorHandlers :: [(Name, Name, Name)] -> Idris ()
pFunctionErrorHandlers [] = return ()
pFunctionErrorHandlers ((fn, arg, handler):ns) = do addFunctionErrorHandlers fn arg [handler]
                                                    pFunctionErrorHandlers ns

pMetavars :: [(Name, (Maybe Name, Int, Bool))] -> Idris ()
pMetavars ns = do i <- getIState
                  putIState $ i { idris_metavars = Data.List.reverse ns
                                                     ++ idris_metavars i }

----- For Cheapskate and docstrings

instance Binary a => Binary (D.Docstring a) where
  put (D.DocString opts lines) = do put opts ; put lines
  get = do opts <- get
           lines <- get
           return (D.DocString opts lines)

instance Binary CT.Options where
  put (CT.Options x1 x2 x3 x4) = do put x1 ; put x2 ; put x3 ; put x4
  get = do x1 <- get
           x2 <- get
           x3 <- get
           x4 <- get
           return (CT.Options x1 x2 x3 x4)

instance Binary D.DocTerm where
  put D.Unchecked = putWord8 0
  put (D.Checked t) = putWord8 1 >> put t
  put (D.Example t) = putWord8 2 >> put t
  put (D.Failing e) = putWord8 3 >> put e

  get = do i <- getWord8
           case i of
             0 -> return D.Unchecked
             1 -> fmap D.Checked get
             2 -> fmap D.Example get
             3 -> fmap D.Failing get
             _ -> error "Corrupted binary data for DocTerm"

instance Binary a => Binary (D.Block a) where
  put (D.Para lines) = do putWord8 0 ; put lines
  put (D.Header i lines) = do putWord8 1 ; put i ; put lines
  put (D.Blockquote bs) = do putWord8 2 ; put bs
  put (D.List b t xs) = do putWord8 3 ; put b ; put t ; put xs
  put (D.CodeBlock attr txt src) = do putWord8 4 ; put attr ; put txt ; put src
  put (D.HtmlBlock txt) = do putWord8 5 ; put txt
  put D.HRule = putWord8 6
  get = do i <- getWord8
           case i of
             0 -> fmap D.Para get
             1 -> liftM2 D.Header get get
             2 -> fmap D.Blockquote get
             3 -> liftM3 D.List get get get
             4 -> liftM3 D.CodeBlock get get get
             5 -> liftM D.HtmlBlock get
             6 -> return D.HRule
             _ -> error "Corrupted binary data for Block"

instance Binary a => Binary (D.Inline a) where
  put (D.Str txt) = do putWord8 0 ; put txt
  put D.Space = putWord8 1
  put D.SoftBreak = putWord8 2
  put D.LineBreak = putWord8 3
  put (D.Emph xs) = putWord8 4 >> put xs
  put (D.Strong xs) = putWord8 5 >> put xs
  put (D.Code xs tm) = putWord8 6 >> put xs >> put tm
  put (D.Link a b c) = putWord8 7 >> put a >> put b >> put c
  put (D.Image a b c) = putWord8 8 >> put a >> put b >> put c
  put (D.Entity a) = putWord8 9 >> put a
  put (D.RawHtml x) = putWord8 10 >> put x
  get = do i <- getWord8
           case i of
             0 -> liftM D.Str get
             1 -> return D.Space
             2 -> return D.SoftBreak
             3 -> return D.LineBreak
             4 -> liftM D.Emph get
             5 -> liftM D.Strong get
             6 -> liftM2 D.Code get get
             7 -> liftM3 D.Link get get get
             8 -> liftM3 D.Image get get get
             9 -> liftM D.Entity get
             10 -> liftM D.RawHtml get
             _ -> error "Corrupted binary data for Inline"

instance Binary CT.ListType where
  put (CT.Bullet c) = putWord8 0 >> put c
  put (CT.Numbered nw i) = putWord8 1 >> put nw >> put i
  get = do i <- getWord8
           case i of
             0 -> liftM CT.Bullet get
             1 -> liftM2 CT.Numbered get get
             _ -> error "Corrupted binary data for ListType"

instance Binary CT.CodeAttr where
  put (CT.CodeAttr a b) = put a >> put b
  get = liftM2 CT.CodeAttr get get

instance Binary CT.NumWrapper where
  put (CT.PeriodFollowing) = putWord8 0
  put (CT.ParenFollowing) = putWord8 1
  get = do i <- getWord8
           case i of
             0 -> return CT.PeriodFollowing
             1 -> return CT.ParenFollowing
             _ -> error "Corrupted binary data for NumWrapper"

----- Generated by 'derive'

instance Binary SizeChange where
        put x
          = case x of
                Smaller -> putWord8 0
                Same -> putWord8 1
                Bigger -> putWord8 2
                Unknown -> putWord8 3
        get
          = do i <- getWord8
               case i of
                   0 -> return Smaller
                   1 -> return Same
                   2 -> return Bigger
                   3 -> return Unknown
                   _ -> error "Corrupted binary data for SizeChange"

instance Binary CGInfo where
        put (CGInfo x1 x2 x3 x4 x5)
          = do put x1
               put x2
--                put x3 -- Already used SCG info for totality check
               put x4
               put x5
        get
          = do x1 <- get
               x2 <- get
               x4 <- get
               x5 <- get
               return (CGInfo x1 x2 [] x4 x5)

instance Binary CaseType where
        put x = case x of
                     Updatable -> putWord8 0
                     Shared -> putWord8 1
        get = do i <- getWord8
                 case i of
                     0 -> return Updatable
                     1 -> return Shared
                     _ -> error "Corrupted binary data for CaseType"

instance Binary SC where
        put x
          = case x of
                Case x1 x2 x3 -> do putWord8 0
                                    put x1
                                    put x2
                                    put x3
                ProjCase x1 x2 -> do putWord8 1
                                     put x1
                                     put x2
                STerm x1 -> do putWord8 2
                               put x1
                UnmatchedCase x1 -> do putWord8 3
                                       put x1
                ImpossibleCase -> do putWord8 4
        get
          = do i <- getWord8
               case i of
                   0 -> do x1 <- get
                           x2 <- get
                           x3 <- get
                           return (Case x1 x2 x3)
                   1 -> do x1 <- get
                           x2 <- get
                           return (ProjCase x1 x2)
                   2 -> do x1 <- get
                           return (STerm x1)
                   3 -> do x1 <- get
                           return (UnmatchedCase x1)
                   4 -> return ImpossibleCase
                   _ -> error "Corrupted binary data for SC"


instance Binary CaseAlt where
        put x
          = {-# SCC "putCaseAlt" #-}
            case x of
                ConCase x1 x2 x3 x4 -> do putWord8 0
                                          put x1
                                          put x2
                                          put x3
                                          put x4
                ConstCase x1 x2 -> do putWord8 1
                                      put x1
                                      put x2
                DefaultCase x1 -> do putWord8 2
                                     put x1
                FnCase x1 x2 x3 -> do putWord8 3
                                      put x1
                                      put x2
                                      put x3
                SucCase x1 x2 -> do putWord8 4
                                    put x1
                                    put x2
        get
          = do i <- getWord8
               case i of
                   0 -> do x1 <- get
                           x2 <- get
                           x3 <- get
                           x4 <- get
                           return (ConCase x1 x2 x3 x4)
                   1 -> do x1 <- get
                           x2 <- get
                           return (ConstCase x1 x2)
                   2 -> do x1 <- get
                           return (DefaultCase x1)
                   3 -> do x1 <- get
                           x2 <- get
                           x3 <- get
                           return (FnCase x1 x2 x3)
                   4 -> do x1 <- get
                           x2 <- get
                           return (SucCase x1 x2)
                   _ -> error "Corrupted binary data for CaseAlt"

instance Binary CaseDefs where
        put (CaseDefs x1 x2 x3 x4)
          = do -- don't need totality checked or inlined versions
               put x2
               put x4
        get
          = do x2 <- get
               x4 <- get
               return (CaseDefs x2 x2 x2 x4)

instance Binary CaseInfo where
        put x@(CaseInfo x1 x2 x3) = do put x1
                                       put x2
                                       put x3
        get = do x1 <- get
                 x2 <- get
                 x3 <- get
                 return (CaseInfo x1 x2 x3)

instance Binary Def where
        put x
          = {-# SCC "putDef" #-}
            case x of
                Function x1 x2 -> do putWord8 0
                                     put x1
                                     put x2
                TyDecl x1 x2 -> do putWord8 1
                                   put x1
                                   put x2
                -- all primitives just get added at the start, don't write
                Operator x1 x2 x3 -> do return ()
                CaseOp x1 x2 x2a x3 x3a x4 -> do putWord8 3
                                                 put x1
                                                 put x2
                                                 put x2a
                                                 put x3
                                                 -- no x3a
                                                 put x4
        get
          = do i <- getWord8
               case i of
                   0 -> do x1 <- get
                           x2 <- get
                           return (Function x1 x2)
                   1 -> do x1 <- get
                           x2 <- get
                           return (TyDecl x1 x2)
                   -- Operator isn't written, don't read
                   3 -> do x1 <- get
                           x2 <- get
                           x3 <- get
                           x4 <- get
                           -- x3 <- get always []
                           x5 <- get
                           return (CaseOp x1 x2 x3 x4 [] x5)
                   _ -> error "Corrupted binary data for Def"

instance Binary Accessibility where
        put x
          = case x of
                Public -> putWord8 0
                Frozen -> putWord8 1
                Hidden -> putWord8 2
        get
          = do i <- getWord8
               case i of
                   0 -> return Public
                   1 -> return Frozen
                   2 -> return Hidden
                   _ -> error "Corrupted binary data for Accessibility"

safeToEnum :: (Enum a, Bounded a, Integral int) => String -> int -> a
safeToEnum label x' = result
  where
    x = fromIntegral x'
    result
        |  x < fromEnum (minBound `asTypeOf` result)
        || x > fromEnum (maxBound `asTypeOf` result)
            = error $ label ++ ": corrupted binary representation in IBC"
        | otherwise = toEnum x

instance Binary PReason where
        put x
          = case x of
                Other x1 -> do putWord8 0
                               put x1
                Itself -> putWord8 1
                NotCovering -> putWord8 2
                NotPositive -> putWord8 3
                Mutual x1 -> do putWord8 4
                                put x1
                NotProductive -> putWord8 5
                BelieveMe -> putWord8 6
                UseUndef x1 -> do putWord8 7
                                  put x1
                ExternalIO -> putWord8 8
        get
          = do i <- getWord8
               case i of
                   0 -> do x1 <- get
                           return (Other x1)
                   1 -> return Itself
                   2 -> return NotCovering
                   3 -> return NotPositive
                   4 -> do x1 <- get
                           return (Mutual x1)
                   5 -> return NotProductive
                   6 -> return BelieveMe
                   7 -> do x1 <- get
                           return (UseUndef x1)
                   8 -> return ExternalIO
                   _ -> error "Corrupted binary data for PReason"

instance Binary Totality where
        put x
          = case x of
                Total x1 -> do putWord8 0
                               put x1
                Partial x1 -> do putWord8 1
                                 put x1
                Unchecked -> do putWord8 2
                Productive -> do putWord8 3
        get
          = do i <- getWord8
               case i of
                   0 -> do x1 <- get
                           return (Total x1)
                   1 -> do x1 <- get
                           return (Partial x1)
                   2 -> return Unchecked
                   3 -> return Productive
                   _ -> error "Corrupted binary data for Totality"

instance Binary MetaInformation where
  put x
    = case x of
      EmptyMI   -> do putWord8 0
      DataMI x1 -> do putWord8 1
                      put x1
  get = do i <- getWord8
           case i of
             0 -> return EmptyMI
             1 -> do x1 <- get
                     return (DataMI x1)
             _ -> error "Corrupted binary data for MetaInformation"

instance Binary IBCFile where
        put x@(IBCFile x1 x2 x3 x4 x5 x6 x7 x8 x9 x10 x11 x12 x13 x14 x15 x16 x17 x18 x19 x20 x21 x22 x23 x24 x25 x26 x27 x28 x29 x30 x31 x32 x33 x34 x35 x36 x37 x38 x39 x40 x41 x42 x43)
         = {-# SCC "putIBCFile" #-}
            do put x1
               put x2
               put x3
               put x4
               put x5
               put x6
               put x7
               put x8
               put x9
               put x10
               put x11
               put x12
               put x13
               put x14
               put x15
               put x16
               put x17
               put x18
               put x19
               put x20
               put x21
               put x22
               put x23
               put x24
               put x25
               put x26
               put x27
               put x28
               put x29
               put x30
               put x31
               put x32
               put x33
               put x34
               put x35
               put x36
               put x37
               put x38
               put x39
               put x40
               put x41
               put x42
               put x43

        get
          = do x1 <- get
               if x1 == ibcVersion then
                 do x2 <- get
                    x3 <- get
                    x4 <- get
                    x5 <- get
                    x6 <- get
                    x7 <- get
                    x8 <- get
                    x9 <- get
                    x10 <- get
                    x11 <- get
                    x12 <- get
                    x13 <- get
                    x14 <- get
                    x15 <- get
                    x16 <- get
                    x17 <- get
                    x18 <- get
                    x19 <- get
                    x20 <- get
                    x21 <- get
                    x22 <- get
                    x23 <- get
                    x24 <- get
                    x25 <- get
                    x26 <- get
                    x27 <- get
                    x28 <- get
                    x29 <- get
                    x30 <- get
                    x31 <- get
                    x32 <- get
                    x33 <- get
                    x34 <- get
                    x35 <- get
                    x36 <- get
                    x37 <- get
                    x38 <- get
                    x39 <- get
                    x40 <- get
                    x41 <- get
                    x42 <- get
                    x43 <- get
                    return (IBCFile x1 x2 x3 x4 x5 x6 x7 x8 x9 x10 x11 x12 x13 x14 x15 x16 x17 x18 x19 x20 x21 x22 x23 x24 x25 x26 x27 x28 x29 x30 x31 x32 x33 x34 x35 x36 x37 x38 x39 x40 x41 x42 x43)
                  else return (initIBC { ver = x1 })

instance Binary DataOpt where
  put x = case x of
    Codata -> putWord8 0
    DefaultEliminator -> putWord8 1
    DataErrRev -> putWord8 2
    DefaultCaseFun -> putWord8 3
  get = do i <- getWord8
           case i of
            0 -> return Codata
            1 -> return DefaultEliminator
            2 -> return DataErrRev
            3 -> return DefaultCaseFun
            _ -> error "Corrupted binary data for DataOpt"

instance Binary FnOpt where
        put x
          = case x of
                Inlinable -> putWord8 0
                TotalFn -> putWord8 1
                Dictionary -> putWord8 2
                AssertTotal -> putWord8 3
                Specialise x -> do putWord8 4
                                   put x
                Coinductive -> putWord8 5
                PartialFn -> putWord8 6
                Implicit -> putWord8 7
                Reflection -> putWord8 8
                ErrorHandler -> putWord8 9
                ErrorReverse -> putWord8 10
                CoveringFn -> putWord8 11
                NoImplicit -> putWord8 12
                Constructor -> putWord8 13
                CExport x1 -> do putWord8 14
                                 put x1
        get
          = do i <- getWord8
               case i of
                   0 -> return Inlinable
                   1 -> return TotalFn
                   2 -> return Dictionary
                   3 -> return AssertTotal
                   4 -> do x <- get
                           return (Specialise x)
                   5 -> return Coinductive
                   6 -> return PartialFn
                   7 -> return Implicit
                   8 -> return Reflection
                   9 -> return ErrorHandler
                   10 -> return ErrorReverse
                   11 -> return CoveringFn
                   12 -> return NoImplicit
                   13 -> return Constructor
                   14 -> do x1 <- get
                            return $ CExport x1
                   _ -> error "Corrupted binary data for FnOpt"

instance Binary Fixity where
        put x
          = case x of
                Infixl x1 -> do putWord8 0
                                put x1
                Infixr x1 -> do putWord8 1
                                put x1
                InfixN x1 -> do putWord8 2
                                put x1
                PrefixN x1 -> do putWord8 3
                                 put x1
        get
          = do i <- getWord8
               case i of
                   0 -> do x1 <- get
                           return (Infixl x1)
                   1 -> do x1 <- get
                           return (Infixr x1)
                   2 -> do x1 <- get
                           return (InfixN x1)
                   3 -> do x1 <- get
                           return (PrefixN x1)
                   _ -> error "Corrupted binary data for Fixity"


instance Binary FixDecl where
        put (Fix x1 x2)
          = do put x1
               put x2
        get
          = do x1 <- get
               x2 <- get
               return (Fix x1 x2)


instance Binary ArgOpt where
        put x
          = case x of
                HideDisplay -> putWord8 0
                InaccessibleArg -> putWord8 1
                AlwaysShow -> putWord8 2
        get
          = do i <- getWord8
               case i of
                   0 -> return HideDisplay
                   1 -> return InaccessibleArg
                   2 -> return AlwaysShow
                   _ -> error "Corrupted binary data for Static"

instance Binary Static where
        put x
          = case x of
                Static -> putWord8 0
                Dynamic -> putWord8 1
        get
          = do i <- getWord8
               case i of
                   0 -> return Static
                   1 -> return Dynamic
                   _ -> error "Corrupted binary data for Static"


instance Binary Plicity where
        put x
          = case x of
                Imp x1 x2 x3 x4 ->
                             do putWord8 0
                                put x1
                                put x2
                                put x3
                                put x4
                Exp x1 x2 x3 ->
                             do putWord8 1
                                put x1
                                put x2
                                put x3
                Constraint x1 x2 ->
                                    do putWord8 2
                                       put x1
                                       put x2
                TacImp x1 x2 x3 ->
                                   do putWord8 3
                                      put x1
                                      put x2
                                      put x3
        get
          = do i <- getWord8
               case i of
                   0 -> do x1 <- get
                           x2 <- get
                           x3 <- get
                           x4 <- get
                           return (Imp x1 x2 x3 x4)
                   1 -> do x1 <- get
                           x2 <- get
                           x3 <- get
                           return (Exp x1 x2 x3)
                   2 -> do x1 <- get
                           x2 <- get
                           return (Constraint x1 x2)
                   3 -> do x1 <- get
                           x2 <- get
                           x3 <- get
                           return (TacImp x1 x2 x3)
                   _ -> error "Corrupted binary data for Plicity"


instance (Binary t) => Binary (PDecl' t) where
        put x
          = case x of
                PFix x1 x2 x3 -> do putWord8 0
                                    put x1
                                    put x2
                                    put x3
                PTy x1 x2 x3 x4 x5 x6 x7
                                   -> do putWord8 1
                                         put x1
                                         put x2
                                         put x3
                                         put x4
                                         put x5
                                         put x6
                                         put x7
                PClauses x1 x2 x3 x4 -> do putWord8 2
                                           put x1
                                           put x2
                                           put x3
                                           put x4
                PData x1 x2 x3 x4 x5 x6 ->
                                     do putWord8 3
                                        put x1
                                        put x2
                                        put x3
                                        put x4
                                        put x5
                                        put x6
                PParams x1 x2 x3 -> do putWord8 4
                                       put x1
                                       put x2
                                       put x3
                PNamespace x1 x2 -> do putWord8 5
                                       put x1
                                       put x2
                PRecord x1 x2 x3 x4 x5 x6 x7 x8 x9 x10 x11 x12 ->
                                             do putWord8 6
                                                put x1
                                                put x2
                                                put x3
                                                put x4
                                                put x5
                                                put x6
                                                put x7
                                                put x8
                                                put x9
<<<<<<< HEAD
                                                put x10
                                                put x11
                                                put x12
                PClass x1 x2 x3 x4 x5 x6 x7 x8
=======
                PClass x1 x2 x3 x4 x5 x6 x7 x8 x9
>>>>>>> e5b50de7
                                         -> do putWord8 7
                                               put x1
                                               put x2
                                               put x3
                                               put x4
                                               put x5
                                               put x6
                                               put x7
                                               put x8
                                               put x9
                PInstance x1 x2 x3 x4 x5 x6 x7 x8 x9 x10 ->
                  do putWord8 8
                     put x1
                     put x2
                     put x3
                     put x4
                     put x5
                     put x6
                     put x7
                     put x8
                     put x9
                     put x10
                PDSL x1 x2 -> do putWord8 9
                                 put x1
                                 put x2
                PCAF x1 x2 x3 -> do putWord8 10
                                    put x1
                                    put x2
                                    put x3
                PMutual x1 x2  -> do putWord8 11
                                     put x1
                                     put x2
                PPostulate x1 x2 x3 x4 x5 x6
                                   -> do putWord8 12
                                         put x1
                                         put x2
                                         put x3
                                         put x4
                                         put x5
                                         put x6
                PSyntax x1 x2 -> do putWord8 13
                                    put x1
                                    put x2
                PDirective x1 -> error "Cannot serialize PDirective"
                PProvider x1 x2 x3 x4 x5 ->
                  do putWord8 15
                     put x1
                     put x2
                     put x3
                     put x4
                     put x5
                PTransform x1 x2 x3 x4 -> do putWord8 16
                                             put x1
                                             put x2
                                             put x3
                                             put x4
        get
          = do i <- getWord8
               case i of
                   0 -> do x1 <- get
                           x2 <- get
                           x3 <- get
                           return (PFix x1 x2 x3)
                   1 -> do x1 <- get
                           x2 <- get
                           x3 <- get
                           x4 <- get
                           x5 <- get
                           x6 <- get
                           x7 <- get
                           return (PTy x1 x2 x3 x4 x5 x6 x7)
                   2 -> do x1 <- get
                           x2 <- get
                           x3 <- get
                           x4 <- get
                           return (PClauses x1 x2 x3 x4)
                   3 -> do x1 <- get
                           x2 <- get
                           x3 <- get
                           x4 <- get
                           x5 <- get
                           x6 <- get
                           return (PData x1 x2 x3 x4 x5 x6)
                   4 -> do x1 <- get
                           x2 <- get
                           x3 <- get
                           return (PParams x1 x2 x3)
                   5 -> do x1 <- get
                           x2 <- get
                           return (PNamespace x1 x2)
                   6 -> do x1 <- get
                           x2 <- get
                           x3 <- get
                           x4 <- get
                           x5 <- get
                           x6 <- get
                           x7 <- get
                           x8 <- get
                           x9 <- get
                           x10 <- get
                           x11 <- get
                           x12 <- get
                           return (PRecord x1 x2 x3 x4 x5 x6 x7 x8 x9 x10 x11 x12)
                   7 -> do x1 <- get
                           x2 <- get
                           x3 <- get
                           x4 <- get
                           x5 <- get
                           x6 <- get
                           x7 <- get
                           x8 <- get
                           x9 <- get
                           return (PClass x1 x2 x3 x4 x5 x6 x7 x8 x9)
                   8 -> do x1 <- get
                           x2 <- get
                           x3 <- get
                           x4 <- get
                           x5 <- get
                           x6 <- get
                           x7 <- get
                           x8 <- get
                           x9 <- get
                           x10 <- get
                           return (PInstance x1 x2 x3 x4 x5 x6 x7 x8 x9 x10)
                   9 -> do x1 <- get
                           x2 <- get
                           return (PDSL x1 x2)
                   10 -> do x1 <- get
                            x2 <- get
                            x3 <- get
                            return (PCAF x1 x2 x3)
                   11 -> do x1 <- get
                            x2 <- get
                            return (PMutual x1 x2)
                   12 -> do x1 <- get
                            x2 <- get
                            x3 <- get
                            x4 <- get
                            x5 <- get
                            x6 <- get
                            return (PPostulate x1 x2 x3 x4 x5 x6)
                   13 -> do x1 <- get
                            x2 <- get
                            return (PSyntax x1 x2)
                   14 -> do error "Cannot deserialize PDirective"
                   15 -> do x1 <- get
                            x2 <- get
                            x3 <- get
                            x4 <- get
                            x5 <- get
                            return (PProvider x1 x2 x3 x4 x5)
                   16 -> do x1 <- get
                            x2 <- get
                            x3 <- get
                            x4 <- get
                            return (PTransform x1 x2 x3 x4)
                   _ -> error "Corrupted binary data for PDecl'"

instance Binary t => Binary (ProvideWhat' t) where
  put (ProvTerm x1 x2) = do putWord8 0
                            put x1
                            put x2
  put (ProvPostulate x1) = do putWord8 1
                              put x1
  get = do y <- getWord8
           case y of
             0 -> do x1 <- get
                     x2 <- get
                     return (ProvTerm x1 x2)
             1 -> do x1 <- get
                     return (ProvPostulate x1)
             _ -> error "Corrupted binary data for ProvideWhat"

instance Binary Using where
        put (UImplicit x1 x2) = do putWord8 0; put x1; put x2
        put (UConstraint x1 x2) = do putWord8 1; put x1; put x2

        get = do i <- getWord8
                 case i of
                    0 -> do x1 <- get; x2 <- get; return (UImplicit x1 x2)
                    1 -> do x1 <- get; x2 <- get; return (UConstraint x1 x2)
                    _ -> error "Corrupted binary data for Using"

instance Binary SyntaxInfo where
        put (Syn x1 x2 x3 x4 _ _ x5 x6 _ _ x7 _)
          = do put x1
               put x2
               put x3
               put x4
               put x5
               put x6
               put x7
        get
          = do x1 <- get
               x2 <- get
               x3 <- get
               x4 <- get
               x5 <- get
               x6 <- get
               x7 <- get
               return (Syn x1 x2 x3 x4 [] id x5 x6 Nothing 0 x7 0)

instance (Binary t) => Binary (PClause' t) where
        put x
          = case x of
                PClause x1 x2 x3 x4 x5 x6 -> do putWord8 0
                                                put x1
                                                put x2
                                                put x3
                                                put x4
                                                put x5
                                                put x6
                PWith x1 x2 x3 x4 x5 x6 x7 -> do putWord8 1
                                                 put x1
                                                 put x2
                                                 put x3
                                                 put x4
                                                 put x5
                                                 put x6
                                                 put x7
                PClauseR x1 x2 x3 x4 -> do putWord8 2
                                           put x1
                                           put x2
                                           put x3
                                           put x4
                PWithR x1 x2 x3 x4 x5 -> do putWord8 3
                                            put x1
                                            put x2
                                            put x3
                                            put x4
                                            put x5
        get
          = do i <- getWord8
               case i of
                   0 -> do x1 <- get
                           x2 <- get
                           x3 <- get
                           x4 <- get
                           x5 <- get
                           x6 <- get
                           return (PClause x1 x2 x3 x4 x5 x6)
                   1 -> do x1 <- get
                           x2 <- get
                           x3 <- get
                           x4 <- get
                           x5 <- get
                           x6 <- get
                           x7 <- get
                           return (PWith x1 x2 x3 x4 x5 x6 x7)
                   2 -> do x1 <- get
                           x2 <- get
                           x3 <- get
                           x4 <- get
                           return (PClauseR x1 x2 x3 x4)
                   3 -> do x1 <- get
                           x2 <- get
                           x3 <- get
                           x4 <- get
                           x5 <- get
                           return (PWithR x1 x2 x3 x4 x5)
                   _ -> error "Corrupted binary data for PClause'"

instance (Binary t) => Binary (PData' t) where
        put x
          = case x of
                PDatadecl x1 x2 x3 -> do putWord8 0
                                         put x1
                                         put x2
                                         put x3
                PLaterdecl x1 x2 -> do putWord8 1
                                       put x1
                                       put x2
        get
          = do i <- getWord8
               case i of
                   0 -> do x1 <- get
                           x2 <- get
                           x3 <- get
                           return (PDatadecl x1 x2 x3)
                   1 -> do x1 <- get
                           x2 <- get
                           return (PLaterdecl x1 x2)
                   _ -> error "Corrupted binary data for PData'"

instance Binary PunInfo where
        put x
          = case x of
              TypeOrTerm -> putWord8 0
              IsType     -> putWord8 1
              IsTerm     -> putWord8 2
        get
          = do i <- getWord8
               case i of
                 0 -> return TypeOrTerm
                 1 -> return IsType
                 2 -> return IsTerm
                 _ -> error "Corrupted binary data for PunInfo"

instance Binary PTerm where
        put x
          = case x of
                PQuote x1 -> do putWord8 0
                                put x1
                PRef x1 x2 -> do putWord8 1
                                 put x1
                                 put x2
                PInferRef x1 x2 -> do putWord8 2
                                      put x1
                                      put x2
                PPatvar x1 x2 -> do putWord8 3
                                    put x1
                                    put x2
                PLam x1 x2 x3 x4 -> do putWord8 4
                                       put x1
                                       put x2
                                       put x3
                                       put x4
                PPi x1 x2 x3 x4 -> do putWord8 5
                                      put x1
                                      put x2
                                      put x3
                                      put x4
                PLet x1 x2 x3 x4 x5 -> do putWord8 6
                                          put x1
                                          put x2
                                          put x3
                                          put x4
                                          put x5
                PTyped x1 x2 -> do putWord8 7
                                   put x1
                                   put x2
                PAppImpl x1 x2 -> error "PAppImpl in final term"
                PApp x1 x2 x3 -> do putWord8 8
                                    put x1
                                    put x2
                                    put x3
                PAppBind x1 x2 x3 -> do putWord8 9
                                        put x1
                                        put x2
                                        put x3
                PMatchApp x1 x2 -> do putWord8 10
                                      put x1
                                      put x2
                PCase x1 x2 x3 -> do putWord8 11
                                     put x1
                                     put x2
                                     put x3
                PTrue x1 x2 -> do putWord8 12
                                  put x1
                                  put x2
                PRefl x1 x2 -> do putWord8 14
                                  put x1
                                  put x2
                PResolveTC x1 -> do putWord8 15
                                    put x1
                PEq x1 x2 x3 x4 x5 -> do putWord8 16
                                         put x1
                                         put x2
                                         put x3
                                         put x4
                                         put x5
                PRewrite x1 x2 x3 x4 -> do putWord8 17
                                           put x1
                                           put x2
                                           put x3
                                           put x4
                PPair x1 x2 x3 x4 -> do putWord8 18
                                        put x1
                                        put x2
                                        put x3
                                        put x4
                PDPair x1 x2 x3 x4 x5 -> do putWord8 19
                                            put x1
                                            put x2
                                            put x3
                                            put x4
                                            put x5
                PAlternative x1 x2 -> do putWord8 20
                                         put x1
                                         put x2
                PHidden x1 -> do putWord8 21
                                 put x1
                PType -> putWord8 22
                PGoal x1 x2 x3 x4 -> do putWord8 23
                                        put x1
                                        put x2
                                        put x3
                                        put x4
                PConstant x1 -> do putWord8 24
                                   put x1
                Placeholder -> putWord8 25
                PDoBlock x1 -> do putWord8 26
                                  put x1
                PIdiom x1 x2 -> do putWord8 27
                                   put x1
                                   put x2
                PReturn x1 -> do putWord8 28
                                 put x1
                PMetavar x1 -> do putWord8 29
                                  put x1
                PProof x1 -> do putWord8 30
                                put x1
                PTactics x1 -> do putWord8 31
                                  put x1
                PImpossible -> putWord8 33
                PCoerced x1 -> do putWord8 34
                                  put x1
                PUnifyLog x1 -> do putWord8 35
                                   put x1
                PNoImplicits x1 -> do putWord8 36
                                      put x1
                PDisamb x1 x2 -> do putWord8 37
                                    put x1
                                    put x2
                PUniverse x1 -> do putWord8 38
                                   put x1
                PRunTactics x1 x2 -> do putWord8 39
                                        put x1
                                        put x2
                PAs x1 x2 x3 -> do putWord8 40
                                   put x1
                                   put x2
                                   put x3
                PElabError x1 -> do putWord8 41
                                    put x1
                PQuasiquote x1 x2 -> do putWord8 42
                                        put x1
                                        put x2
                PUnquote x1 -> do putWord8 43
                                  put x1


        get
          = do i <- getWord8
               case i of
                   0 -> do x1 <- get
                           return (PQuote x1)
                   1 -> do x1 <- get
                           x2 <- get
                           return (PRef x1 x2)
                   2 -> do x1 <- get
                           x2 <- get
                           return (PInferRef x1 x2)
                   3 -> do x1 <- get
                           x2 <- get
                           return (PPatvar x1 x2)
                   4 -> do x1 <- get
                           x2 <- get
                           x3 <- get
                           x4 <- get
                           return (PLam x1 x2 x3 x4)
                   5 -> do x1 <- get
                           x2 <- get
                           x3 <- get
                           x4 <- get
                           return (PPi x1 x2 x3 x4)
                   6 -> do x1 <- get
                           x2 <- get
                           x3 <- get
                           x4 <- get
                           x5 <- get
                           return (PLet x1 x2 x3 x4 x5)
                   7 -> do x1 <- get
                           x2 <- get
                           return (PTyped x1 x2)
                   8 -> do x1 <- get
                           x2 <- get
                           x3 <- get
                           return (PApp x1 x2 x3)
                   9 -> do x1 <- get
                           x2 <- get
                           x3 <- get
                           return (PAppBind x1 x2 x3)
                   10 -> do x1 <- get
                            x2 <- get
                            return (PMatchApp x1 x2)
                   11 -> do x1 <- get
                            x2 <- get
                            x3 <- get
                            return (PCase x1 x2 x3)
                   12 -> do x1 <- get
                            x2 <- get
                            return (PTrue x1 x2)
                   14 -> do x1 <- get
                            x2 <- get
                            return (PRefl x1 x2)
                   15 -> do x1 <- get
                            return (PResolveTC x1)
                   16 -> do x1 <- get
                            x2 <- get
                            x3 <- get
                            x4 <- get
                            x5 <- get
                            return (PEq x1 x2 x3 x4 x5)
                   17 -> do x1 <- get
                            x2 <- get
                            x3 <- get
                            x4 <- get
                            return (PRewrite x1 x2 x3 x4)
                   18 -> do x1 <- get
                            x2 <- get
                            x3 <- get
                            x4 <- get
                            return (PPair x1 x2 x3 x4)
                   19 -> do x1 <- get
                            x2 <- get
                            x3 <- get
                            x4 <- get
                            x5 <- get
                            return (PDPair x1 x2 x3 x4 x5)
                   20 -> do x1 <- get
                            x2 <- get
                            return (PAlternative x1 x2)
                   21 -> do x1 <- get
                            return (PHidden x1)
                   22 -> return PType
                   23 -> do x1 <- get
                            x2 <- get
                            x3 <- get
                            x4 <- get
                            return (PGoal x1 x2 x3 x4)
                   24 -> do x1 <- get
                            return (PConstant x1)
                   25 -> return Placeholder
                   26 -> do x1 <- get
                            return (PDoBlock x1)
                   27 -> do x1 <- get
                            x2 <- get
                            return (PIdiom x1 x2)
                   28 -> do x1 <- get
                            return (PReturn x1)
                   29 -> do x1 <- get
                            return (PMetavar x1)
                   30 -> do x1 <- get
                            return (PProof x1)
                   31 -> do x1 <- get
                            return (PTactics x1)
                   33 -> return PImpossible
                   34 -> do x1 <- get
                            return (PCoerced x1)
                   35 -> do x1 <- get
                            return (PUnifyLog x1)
                   36 -> do x1 <- get
                            return (PNoImplicits x1)
                   37 -> do x1 <- get
                            x2 <- get
                            return (PDisamb x1 x2)
                   38 -> do x1 <- get
                            return (PUniverse x1)
                   39 -> do x1 <- get
                            x2 <- get
                            return (PRunTactics x1 x2)
                   40 -> do x1 <- get
                            x2 <- get
                            x3 <- get
                            return (PAs x1 x2 x3)
                   41 -> do x1 <- get
                            return (PElabError x1)
                   42 -> do x1 <- get
                            x2 <- get
                            return (PQuasiquote x1 x2)
                   43 -> do x1 <- get
                            return (PUnquote x1)
                   _ -> error "Corrupted binary data for PTerm"

instance (Binary t) => Binary (PTactic' t) where
        put x
          = case x of
                Intro x1 -> do putWord8 0
                               put x1
                Focus x1 -> do putWord8 1
                               put x1
                Refine x1 x2 -> do putWord8 2
                                   put x1
                                   put x2
                Rewrite x1 -> do putWord8 3
                                 put x1
                LetTac x1 x2 -> do putWord8 4
                                   put x1
                                   put x2
                Exact x1 -> do putWord8 5
                               put x1
                Compute -> putWord8 6
                Trivial -> putWord8 7
                Solve -> putWord8 8
                Attack -> putWord8 9
                ProofState -> putWord8 10
                ProofTerm -> putWord8 11
                Undo -> putWord8 12
                Try x1 x2 -> do putWord8 13
                                put x1
                                put x2
                TSeq x1 x2 -> do putWord8 14
                                 put x1
                                 put x2
                Qed -> putWord8 15
                ApplyTactic x1 -> do putWord8 16
                                     put x1
                Reflect x1 -> do putWord8 17
                                 put x1
                Fill x1 -> do putWord8 18
                              put x1
                Induction x1 -> do putWord8 19
                                   put x1
                ByReflection x1 -> do putWord8 20
                                      put x1
                ProofSearch x1 x2 x3 x4 x5 -> do putWord8 21
                                                 put x1
                                                 put x2
                                                 put x3
                                                 put x4
                                                 put x5
                DoUnify -> putWord8 22
                CaseTac x1 -> do putWord8 23
                                 put x1
                SourceFC -> putWord8 24
                Intros -> putWord8 25
                Equiv x1 -> do putWord8 26
                               put x1
                Claim x1 x2 -> do putWord8 27
                                  put x1
                                  put x2
                Unfocus -> putWord8 28
                MatchRefine x1 -> do putWord8 29
                                     put x1
                LetTacTy x1 x2 x3 -> do putWord8 30
                                        put x1
                                        put x2
                                        put x3
                TCInstance -> putWord8 31
                GoalType x1 x2 -> do putWord8 32
                                     put x1
                                     put x2
                TCheck x1 -> do putWord8 33
                                put x1
                TEval x1 -> do putWord8 34
                               put x1
                TDocStr x1 -> do putWord8 35
                                 put x1
                TSearch x1 -> do putWord8 36
                                 put x1
                Skip -> putWord8 37
                TFail x1 -> do putWord8 38
                               put x1
                Abandon -> putWord8 39
        get
          = do i <- getWord8
               case i of
                   0 -> do x1 <- get
                           return (Intro x1)
                   1 -> do x1 <- get
                           return (Focus x1)
                   2 -> do x1 <- get
                           x2 <- get
                           return (Refine x1 x2)
                   3 -> do x1 <- get
                           return (Rewrite x1)
                   4 -> do x1 <- get
                           x2 <- get
                           return (LetTac x1 x2)
                   5 -> do x1 <- get
                           return (Exact x1)
                   6 -> return Compute
                   7 -> return Trivial
                   8 -> return Solve
                   9 -> return Attack
                   10 -> return ProofState
                   11 -> return ProofTerm
                   12 -> return Undo
                   13 -> do x1 <- get
                            x2 <- get
                            return (Try x1 x2)
                   14 -> do x1 <- get
                            x2 <- get
                            return (TSeq x1 x2)
                   15 -> return Qed
                   16 -> do x1 <- get
                            return (ApplyTactic x1)
                   17 -> do x1 <- get
                            return (Reflect x1)
                   18 -> do x1 <- get
                            return (Fill x1)
                   19 -> do x1 <- get
                            return (Induction x1)
                   20 -> do x1 <- get
                            return (ByReflection x1)
                   21 -> do x1 <- get
                            x2 <- get
                            x3 <- get
                            x4 <- get
                            x5 <- get
                            return (ProofSearch x1 x2 x3 x4 x5)
                   22 -> return DoUnify
                   23 -> do x1 <- get
                            return (CaseTac x1)
                   24 -> return SourceFC
                   25 -> return Intros
                   26 -> do x1 <- get
                            return (Equiv x1)
                   27 -> do x1 <- get
                            x2 <- get
                            return (Claim x1 x2)
                   28 -> return Unfocus
                   29 -> do x1 <- get
                            return (MatchRefine x1)
                   30 -> do x1 <- get
                            x2 <- get
                            x3 <- get
                            return (LetTacTy x1 x2 x3)
                   31 -> return TCInstance
                   32 -> do x1 <- get
                            x2 <- get
                            return (GoalType x1 x2)
                   33 -> do x1 <- get
                            return (TCheck x1)
                   34 -> do x1 <- get
                            return (TEval x1)
                   35 -> do x1 <- get
                            return (TDocStr x1)
                   36 -> do x1 <- get
                            return (TSearch x1)
                   37 -> return Skip
                   38 -> do x1 <- get
                            return (TFail x1)
                   39 -> return Abandon
                   _ -> error "Corrupted binary data for PTactic'"


instance (Binary t) => Binary (PDo' t) where
        put x
          = case x of
                DoExp x1 x2 -> do putWord8 0
                                  put x1
                                  put x2
                DoBind x1 x2 x3 -> do putWord8 1
                                      put x1
                                      put x2
                                      put x3
                DoBindP x1 x2 x3 x4 -> do putWord8 2
                                          put x1
                                          put x2
                                          put x3
                                          put x4
                DoLet x1 x2 x3 x4 -> do putWord8 3
                                        put x1
                                        put x2
                                        put x3
                                        put x4
                DoLetP x1 x2 x3 -> do putWord8 4
                                      put x1
                                      put x2
                                      put x3
        get
          = do i <- getWord8
               case i of
                   0 -> do x1 <- get
                           x2 <- get
                           return (DoExp x1 x2)
                   1 -> do x1 <- get
                           x2 <- get
                           x3 <- get
                           return (DoBind x1 x2 x3)
                   2 -> do x1 <- get
                           x2 <- get
                           x3 <- get
                           x4 <- get
                           return (DoBindP x1 x2 x3 x4)
                   3 -> do x1 <- get
                           x2 <- get
                           x3 <- get
                           x4 <- get
                           return (DoLet x1 x2 x3 x4)
                   4 -> do x1 <- get
                           x2 <- get
                           x3 <- get
                           return (DoLetP x1 x2 x3)
                   _ -> error "Corrupted binary data for PDo'"


instance (Binary t) => Binary (PArg' t) where
        put x
          = case x of
                PImp x1 x2 x3 x4 x5 ->
                                    do putWord8 0
                                       put x1
                                       put x2
                                       put x3
                                       put x4
                                       put x5
                PExp x1 x2 x3 x4 ->
                                 do putWord8 1
                                    put x1
                                    put x2
                                    put x3
                                    put x4
                PConstraint x1 x2 x3 x4 ->
                                        do putWord8 2
                                           put x1
                                           put x2
                                           put x3
                                           put x4
                PTacImplicit x1 x2 x3 x4 x5 ->
                                               do putWord8 3
                                                  put x1
                                                  put x2
                                                  put x3
                                                  put x4
                                                  put x5
        get
          = do i <- getWord8
               case i of
                   0 -> do x1 <- get
                           x2 <- get
                           x3 <- get
                           x4 <- get
                           x5 <- get
                           return (PImp x1 x2 x3 x4 x5)
                   1 -> do x1 <- get
                           x2 <- get
                           x3 <- get
                           x4 <- get
                           return (PExp x1 x2 x3 x4)
                   2 -> do x1 <- get
                           x2 <- get
                           x3 <- get
                           x4 <- get
                           return (PConstraint x1 x2 x3 x4)
                   3 -> do x1 <- get
                           x2 <- get
                           x3 <- get
                           x4 <- get
                           x5 <- get
                           return (PTacImplicit x1 x2 x3 x4 x5)
                   _ -> error "Corrupted binary data for PArg'"


instance Binary ClassInfo where
        put (CI x1 x2 x3 x4 x5 _ x6)
          = do put x1
               put x2
               put x3
               put x4
               put x5
               put x6
        get
          = do x1 <- get
               x2 <- get
               x3 <- get
               x4 <- get
               x5 <- get
               x6 <- get
               return (CI x1 x2 x3 x4 x5 [] x6)

instance Binary OptInfo where
        put (Optimise x1 x2)
          = do put x1
               put x2
        get
          = do x1 <- get
               x2 <- get
               return (Optimise x1 x2)

instance Binary FnInfo where
        put (FnInfo x1)
          = put x1
        get
          = do x1 <- get
               return (FnInfo x1)

instance Binary TypeInfo where
        put (TI x1 x2 x3 x4 x5) = do put x1
                                     put x2
                                     put x3
                                     put x4
                                     put x5
        get = do x1 <- get
                 x2 <- get
                 x3 <- get
                 x4 <- get
                 x5 <- get
                 return (TI x1 x2 x3 x4 x5)

instance Binary SynContext where
        put x
          = case x of
                PatternSyntax -> putWord8 0
                TermSyntax -> putWord8 1
                AnySyntax -> putWord8 2
        get
          = do i <- getWord8
               case i of
                   0 -> return PatternSyntax
                   1 -> return TermSyntax
                   2 -> return AnySyntax
                   _ -> error "Corrupted binary data for SynContext"


instance Binary Syntax where
        put (Rule x1 x2 x3)
          = do put x1
               put x2
               put x3
        get
          = do x1 <- get
               x2 <- get
               x3 <- get
               return (Rule x1 x2 x3)

instance (Binary t) => Binary (DSL' t) where
        put (DSL x1 x2 x3 x4 x5 x6 x7 x8 x9 x10)
          = do put x1
               put x2
               put x3
               put x4
               put x5
               put x6
               put x7
               put x8
               put x9
               put x10
        get
          = do x1 <- get
               x2 <- get
               x3 <- get
               x4 <- get
               x5 <- get
               x6 <- get
               x7 <- get
               x8 <- get
               x9 <- get
               x10 <- get
               return (DSL x1 x2 x3 x4 x5 x6 x7 x8 x9 x10)

instance Binary SSymbol where
        put x
          = case x of
                Keyword x1 -> do putWord8 0
                                 put x1
                Symbol x1 -> do putWord8 1
                                put x1
                Expr x1 -> do putWord8 2
                              put x1
                SimpleExpr x1 -> do putWord8 3
                                    put x1
                Binding x1 -> do putWord8 4
                                 put x1
        get
          = do i <- getWord8
               case i of
                   0 -> do x1 <- get
                           return (Keyword x1)
                   1 -> do x1 <- get
                           return (Symbol x1)
                   2 -> do x1 <- get
                           return (Expr x1)
                   3 -> do x1 <- get
                           return (SimpleExpr x1)
                   4 -> do x1 <- get
                           return (Binding x1)
                   _ -> error "Corrupted binary data for SSymbol"

instance Binary Codegen where
        put x
          = case x of
                Via str -> do putWord8 0
                              put str
                Bytecode -> putWord8 1
        get
          = do i <- getWord8
               case i of
                  0 -> do x1 <- get
                          return (Via x1)
                  1 -> return Bytecode
                  _ -> error  "Corrupted binary data for Codegen"<|MERGE_RESOLUTION|>--- conflicted
+++ resolved
@@ -1238,14 +1238,10 @@
                                                 put x7
                                                 put x8
                                                 put x9
-<<<<<<< HEAD
                                                 put x10
                                                 put x11
                                                 put x12
-                PClass x1 x2 x3 x4 x5 x6 x7 x8
-=======
                 PClass x1 x2 x3 x4 x5 x6 x7 x8 x9
->>>>>>> e5b50de7
                                          -> do putWord8 7
                                                put x1
                                                put x2
