{-# LANGUAGE PatternGuards #-}
{-# OPTIONS_GHC -fwarn-incomplete-patterns #-}
module Idris.Delaborate (annName, bugaddr, delab, delab', delabMV, delabTy, delabTy', fancifyAnnots, pprintDelab, pprintDelabTy, pprintErr) where

-- Convert core TT back into high level syntax, primarily for display
-- purposes.

import Util.Pretty

import Idris.AbsSyntax
import Idris.Core.TT
import Idris.Core.Evaluate
import Idris.Docstrings (overview, renderDocstring, renderDocTerm)
import Idris.ErrReverse

import Prelude hiding ((<$>))

import Data.Maybe (mapMaybe)
import Data.List (intersperse, nub)
import qualified Data.Text as T
import Control.Monad.State

import Debug.Trace

bugaddr = "https://github.com/idris-lang/Idris-dev/issues"

delab :: IState -> Term -> PTerm
delab i tm = delab' i tm False False

delabMV :: IState -> Term -> PTerm
delabMV i tm = delab' i tm False True

delabTy :: IState -> Name -> PTerm
delabTy i n
    = case lookupTy n (tt_ctxt i) of
           (ty:_) -> case lookupCtxt n (idris_implicits i) of
                         (imps:_) -> delabTy' i imps ty False False
                         _ -> delabTy' i [] ty False False
           [] -> error "delabTy: got non-existing name"

delab' :: IState -> Term -> Bool -> Bool -> PTerm
delab' i t f mvs = delabTy' i [] t f mvs

delabTy' :: IState -> [PArg] -- ^ implicit arguments to type, if any
          -> Term
          -> Bool -- ^ use full names
          -> Bool -- ^ Don't treat metavariables specially
          -> PTerm
delabTy' ist imps tm fullname mvs = de [] imps tm
  where
    un = fileFC "(val)"

    de env _ (App _ f a) = resugarApp env $ deFn env f [a]
    de env _ (V i)     | i < length env = PRef un (snd (env!!i))
                       | otherwise = PRef un (sUN ("v" ++ show i ++ ""))
    de env _ (P _ n _) | n == unitTy = PTrue un IsType
                       | n == unitCon = PTrue un IsTerm
                       | Just n' <- lookup n env = PRef un n'
                       | otherwise
                            = case lookup n (idris_metavars ist) of
                                  Just (Just _, mi, _) -> mkMVApp n []
                                  _ -> PRef un n
    de env _ (Bind n (Lam ty) sc)
          = PLam un n NoFC (de env [] ty) (de ((n,n):env) [] sc)
    de env is (Bind n (Pi (Just impl) ty _) sc)
       | tcinstance impl
          = PPi constraint n NoFC (de env [] ty) (de ((n,n):env) is sc)
       | otherwise
          = PPi (Imp [] Dynamic False (Just impl)) n NoFC (de env [] ty) (de ((n,n):env) is sc)
    de env ((PImp { argopts = opts }):is) (Bind n (Pi _ ty _) sc)
          = PPi (Imp opts Dynamic False Nothing) n NoFC (de env [] ty) (de ((n,n):env) is sc)
    de env (PConstraint _ _ _ _:is) (Bind n (Pi _ ty _) sc)
          = PPi constraint n NoFC (de env [] ty) (de ((n,n):env) is sc)
    de env (PTacImplicit _ _ _ tac _:is) (Bind n (Pi _ ty _) sc)
          = PPi (tacimpl tac) n NoFC (de env [] ty) (de ((n,n):env) is sc)
    de env (plic:is) (Bind n (Pi _ ty _) sc)
          = PPi (Exp (argopts plic) Dynamic False)
                n NoFC
                (de env [] ty)
                (de ((n,n):env) is sc)
    de env [] (Bind n (Pi _ ty _) sc)
          = PPi expl n NoFC (de env [] ty) (de ((n,n):env) [] sc)

    de env imps (Bind n (Let ty val) sc)
          | isCaseApp sc
          , (P _ cOp _, args) <- unApply sc
          , Just caseblock    <- delabCase env imps n val cOp args = caseblock
          | otherwise    =
              PLet un n NoFC (de env [] ty) (de env [] val) (de ((n,n):env) [] sc)
    de env _ (Bind n (Hole ty) sc) = de ((n, sUN "[__]"):env) [] sc
    de env _ (Bind n (Guess ty val) sc) = de ((n, sUN "[__]"):env) [] sc
    de env plic (Bind n bb sc) = de ((n,n):env) [] sc
    de env _ (Constant i) = PConstant NoFC i
    de env _ (Proj _ _) = error "Delaboration got run-time-only Proj!"
    de env _ Erased = Placeholder
    de env _ Impossible = Placeholder
    de env _ (TType i) = PType un
    de env _ (UType u) = PUniverse u

    dens x | fullname = x
    dens ns@(NS n _) = case lookupCtxt n (idris_implicits ist) of
                              [_] -> n -- just one thing
                              [] -> n -- metavariables have no implicits
                              _ -> ns
    dens n = n

    deFn env (App _ f a) args = deFn env f (a:args)
    deFn env (P _ n _) [l,r]
         | n == pairTy    = PPair un IsType (de env [] l) (de env [] r)
         | n == sUN "lazy" = de env [] r -- TODO: Fix string based matching
    deFn env (P _ n _) [ty, Bind x (Lam _) r]
         | n == sigmaTy
               = PDPair un IsType (PRef un x) (de env [] ty)
                           (de ((x,x):env) [] (instantiate (P Bound x ty) r))
    deFn env (P _ n _) [lt,rt,l,r]
         | n == pairCon = PPair un IsTerm (de env [] l) (de env [] r)
         | n == sigmaCon = PDPair un IsTerm (de env [] l) Placeholder
                                             (de env [] r)
    deFn env f@(P _ n _) args
         | n `elem` map snd env
              = PApp un (de env [] f) (map pexp (map (de env []) args))
    deFn env (P _ n _) args
         | not mvs = case lookup n (idris_metavars ist) of
                        Just (Just _, mi, _) ->
                            mkMVApp n (drop mi (map (de env []) args))
                        _ -> mkPApp n (map (de env []) args)
         | otherwise = mkPApp n (map (de env []) args)
    deFn env f args = PApp un (de env [] f) (map pexp (map (de env []) args))

    mkMVApp n []
            = PMetavar n
    mkMVApp n args
            = PApp un (PMetavar n) (map pexp args)
    mkPApp n args
        | Just imps <- lookupCtxtExact n (idris_implicits ist)
            = PApp un (PRef un n) (zipWith imp (imps ++ repeat (pexp undefined)) args)
        | otherwise = PApp un (PRef un n) (map pexp args)

    imp (PImp p m l n _) arg = PImp p m l n arg
    imp (PExp p l n _)   arg = PExp p l n arg
    imp (PConstraint p l n _) arg = PConstraint p l n arg
    imp (PTacImplicit p l n sc _) arg = PTacImplicit p l n sc arg

    isCaseApp tm | P _ n _ <- fst (unApply tm) = isCN n
                 | otherwise = False
      where isCN (NS n _) = isCN n
            isCN (SN (CaseN _)) = True
            isCN _ = False

    resugarApp env (PApp _ (PRef _ n) args)
                 | [c, t, f] <- mapMaybe explicitTerm args
                 , basename n == sUN "ifThenElse"
                 = PIfThenElse un c (dedelay t) (dedelay f)
      where dedelay (PApp _ (PRef _ delay) [_, _, obj])
              | delay == sUN "Delay" = getTm obj
            dedelay x = x
            explicitTerm (PExp {getTm = tm}) = Just tm
            explicitTerm _ = Nothing
    resugarApp env tm = tm

    delabCase :: [(Name, Name)] -> [PArg] -> Name -> Term -> Name -> [Term] -> Maybe PTerm
    delabCase env imps scvar scrutinee caseName caseArgs =
      do cases <- case lookupCtxt caseName (idris_patdefs ist) of
                    [(cases, _)] -> return cases
                    _ -> Nothing
         return $ PCase un (de env imps scrutinee)
                    [ (de (env ++ map (\n -> (n, n)) vars) imps (splitArg lhs),
                       de (env ++ map (\n -> (n, n)) vars) imps rhs)
                    | (vars, lhs, rhs) <- cases
                    ]
      where splitArg tm | (_, args) <- unApply tm = nonVar (reverse args)
                        | otherwise = tm
            nonVar [] = error "Tried to delaborate empty case list"
            nonVar [x] = x
            nonVar (x@(App _ _ _) : _) = x
            nonVar (x@(P (DCon _ _ _) _ _) : _) = x
            nonVar (x:xs) = nonVar xs
-- | How far to indent sub-errors
errorIndent :: Int
errorIndent = 8

-- | Actually indent a sub-error - no line at end because a newline can end
-- multiple layers of indent
indented :: Doc a -> Doc a
indented = nest errorIndent . (line <>)

-- | Pretty-print a core term using delaboration
pprintDelab :: IState -> Term -> Doc OutputAnnotation
pprintDelab ist tm = annotate (AnnTerm [] tm)
                              (prettyIst ist (delab ist tm))

-- | Pretty-print the type of some name
pprintDelabTy :: IState -> Name -> Doc OutputAnnotation
pprintDelabTy i n
    = case lookupTy n (tt_ctxt i) of
           (ty:_) -> annotate (AnnTerm [] ty) . prettyIst i $
                     case lookupCtxt n (idris_implicits i) of
                         (imps:_) -> delabTy' i imps ty False False
                         _ -> delabTy' i [] ty False False
           [] -> error "pprintDelabTy got a name that doesn't exist"

pprintTerm :: IState -> PTerm -> Doc OutputAnnotation
pprintTerm ist = pprintTerm' ist []

pprintTerm' :: IState -> [(Name, Bool)] -> PTerm -> Doc OutputAnnotation
pprintTerm' ist bnd tm = pprintPTerm (ppOptionIst ist) bnd [] (idris_infixes ist) tm

pprintProv :: IState -> [(Name, Term)] -> Provenance -> Doc OutputAnnotation
pprintProv i e ExpectedType = text "Expected type"
pprintProv i e InferredVal = text "Inferred value"
pprintProv i e GivenVal = text "Given value"
pprintProv i e (SourceTerm tm) 
  = text "Type of " <> 
    annotate (AnnTerm (zip (map fst e) (repeat False)) tm)
             (pprintTerm' i (zip (map fst e) (repeat False)) (delab i tm))
pprintProv i e (TooManyArgs tm) 
  = text "Is " <> 
      annotate (AnnTerm (zip (map fst e) (repeat False)) tm)
               (pprintTerm' i (zip (map fst e) (repeat False)) (delab i tm))
       <> text " applied to too many arguments?"

pprintErr :: IState -> Err -> Doc OutputAnnotation
pprintErr i err = pprintErr' i (fmap (errReverse i) err)

pprintErr' i (Msg s) = text s
pprintErr' i (InternalMsg s) =
  vsep [ text "INTERNAL ERROR:" <+> text s,
         text "This is probably a bug, or a missing error message.",
         text ("Please consider reporting at " ++ bugaddr)
       ]
pprintErr' i (CantUnify _ (x_in, xprov) (y_in, yprov) e sc s) =
  let (x_ns, y_ns, nms) = renameMNs x_in y_in
      (x, y) = addImplicitDiffs (delab i x_ns) (delab i y_ns) in
    text "Can't unify" <> indented (annTm x_ns
                      (pprintTerm' i (map (\ (n, b) -> (n, False)) sc
                                        ++ zip nms (repeat False)) x)) 
        <> case xprov of
                Nothing -> empty
                Just t -> text " (" <> pprintProv i sc t <> text ")"
        <$>
    text "with" <> indented (annTm y_ns
                      (pprintTerm' i (map (\ (n, b) -> (n, False)) sc
                                        ++ zip nms (repeat False)) y)) 
        <> case yprov of
                Nothing -> empty
                Just t -> text " (" <> pprintProv i sc t <> text ")"
        <>
    case e of
      Msg "" -> empty
        -- if the specific error is the same as the one we just printed,
        -- there's no need to print it
      CantUnify _ (x_in', _) (y_in',_) _ _ _ | x_in == x_in' && y_in == y_in' -> empty
      _ -> line <> line <> text "Specifically:" <>
           indented (pprintErr' i e) <>
           if (opt_errContext (idris_options i)) then showSc i sc else empty
pprintErr' i (CantConvert x_in y_in env) =
 let (x_ns, y_ns, nms) = renameMNs x_in y_in
     (x, y) = addImplicitDiffs (delab i (flagUnique x_ns)) 
                               (delab i (flagUnique y_ns)) in
  text "Can't convert" <>
  indented (annTm x_ns (pprintTerm' i (map (\ (n, b) -> (n, False)) env)
               x)) <$>
  text "with" <>
  indented (annTm y_ns (pprintTerm' i (map (\ (n, b) -> (n, False)) env)
               y)) <>
  if (opt_errContext (idris_options i)) then line <> showSc i env else empty
    where flagUnique (Bind n (Pi i t k@(UType u)) sc)
              = App Complete (P Ref (sUN (show u)) Erased)
                    (Bind n (Pi i (flagUnique t) k) (flagUnique sc))
          flagUnique (App s f a) = App s (flagUnique f) (flagUnique a)
          flagUnique (Bind n b sc) = Bind n (fmap flagUnique b) (flagUnique sc)
          flagUnique t = t
pprintErr' i (CantSolveGoal x env) =
  text "Can't solve goal " <>
  indented (annTm x (pprintTerm' i (map (\ (n, b) -> (n, False)) env) (delab i x))) <>
  if (opt_errContext (idris_options i)) then line <> showSc i env else empty
pprintErr' i (UnifyScope n out tm env) =
  text "Can't unify" <> indented (annName n) <+>
  text "with" <> indented (annTm tm (pprintTerm' i (map (\ (n, b) -> (n, False)) env) (delab i tm))) <+>
 text "as" <> indented (annName out) <> text "is not in scope" <>
  if (opt_errContext (idris_options i)) then line <> showSc i env else empty
pprintErr' i (CantInferType t) = text "Can't infer type for" <+> text t
pprintErr' i (NonFunctionType f ty) =
  annTm f (pprintTerm i (delab i f)) <+>
  text "does not have a function type" <+>
  parens (pprintTerm i (delab i ty))
pprintErr' i (NotEquality tm ty) =
  annTm tm (pprintTerm i (delab i tm)) <+>
  text "does not have an equality type" <+>
  annTm ty (parens (pprintTerm i (delab i ty)))
pprintErr' i (TooManyArguments f) = text "Too many arguments for" <+> annName f
pprintErr' i (CantIntroduce ty) =
  text "Can't use lambda here: type is" <+> annTm ty (pprintTerm i (delab i ty))
pprintErr' i (InfiniteUnify x tm env) =
  text "Unifying" <+> annName' x (showbasic x) <+> text "and" <+>
  annTm tm (pprintTerm' i (map (\ (n, b) -> (n, False)) env) (delab i tm)) <+>
  text "would lead to infinite value" <>
  if (opt_errContext (idris_options i)) then line <> showSc i env else empty
pprintErr' i (NotInjective p x y) =
  text "Can't verify injectivity of" <+> annTm p (pprintTerm i (delab i p)) <+>
  text " when unifying" <+> annTm x (pprintTerm i (delab i x)) <+> text "and" <+>
  annTm y (pprintTerm i (delab i y))
pprintErr' i (CantResolve _ c) = text "Can't resolve type class" <+> pprintTerm i (delab i c)
pprintErr' i (InvalidTCArg n t) 
   = annTm t (pprintTerm i (delab i t)) <+> text " cannot be a parameter of "
        <> annName n <$>
        text "(Type class arguments must be injective)"
pprintErr' i (CantResolveAlts as) = text "Can't disambiguate name:" <+>
                                    align (cat (punctuate (comma <> space) (map (fmap (fancifyAnnots i True) . annName) as)))
pprintErr' i (NoTypeDecl n) = text "No type declaration for" <+> annName n
pprintErr' i (NoSuchVariable n) = text "No such variable" <+> annName n
pprintErr' i (WithFnType ty) =
  text "Can't match on a function: type is" <+> annTm ty (pprintTerm i (delab i ty))
pprintErr' i (CantMatch t) =
  text "Can't match on" <+> annTm t (pprintTerm i (delab i t))
pprintErr' i (IncompleteTerm t) = text "Incomplete term" <+> annTm t (pprintTerm i (delab i t))
pprintErr' i (NoEliminator s t)
  = text "No " <> text s <> text " for type " <+>
       annTm t (pprintTerm i (delab i t)) <$>
    text "Please note that 'induction' is experimental." <$>
    text "Only types declared with '%elim' can be used." <$>
    text "Consider writing a pattern matching definition instead."
pprintErr' i (UniverseError fc uexp old new suspects) =
  text "Universe inconsistency." <>
  (indented . vsep) [ text "Working on:" <+> text (show uexp)
                    , text "Old domain:" <+> text (show old)
                    , text "New domain:" <+> text (show new)
                    , text "Involved constraints:" <+>
                      (indented . vsep) (map (text . show) suspects)
                    ]
pprintErr' i (UniqueError NullType n)
           = text "Borrowed name" <+> annName' n (showbasic n)
                  <+> text "must not be used on RHS"
pprintErr' i (UniqueError _ n) = text "Unique name" <+> annName' n (showbasic n)
                                  <+> text "is used more than once"
pprintErr' i (UniqueKindError k n) = text "Constructor" <+> annName' n (showbasic n)
                                   <+> text ("has a " ++ show k ++ ",")
                                   <+> text "but the data type does not"
pprintErr' i ProgramLineComment = text "Program line next to comment"
pprintErr' i (Inaccessible n) = annName n <+> text "is not an accessible pattern variable"
pprintErr' i (NonCollapsiblePostulate n) = text "The return type of postulate" <+>
                                           annName n <+> text "is not collapsible"
pprintErr' i (AlreadyDefined n) = annName n<+>
                                  text "is already defined"
pprintErr' i (ProofSearchFail e) = pprintErr' i e
pprintErr' i (NoRewriting tm) = text "rewrite did not change type" <+> annTm tm (pprintTerm i (delab i tm))
pprintErr' i (At f e) = annotate (AnnFC f) (text (show f)) <> colon <> pprintErr' i e
pprintErr' i (Elaborating s n e) = text "When elaborating" <+> text s <>
                                   annName' n (showqual i n) <> colon <$>
                                   pprintErr' i e
pprintErr' i (ElaboratingArg f x _ e)
  | isInternal f = pprintErr' i e
  | isUN x =
     text "When elaborating argument" <+>
     annotate (AnnBoundName x False) (text (showbasic x)) <+> -- TODO check plicity
     -- Issue #1591 on the issue tracker: https://github.com/idris-lang/Idris-dev/issues/1591
     text "to" <+> whatIsName <> annName f <> colon <>
     indented (pprintErr' i e)
  | otherwise =
     text "When elaborating an application of" <+> whatIsName <>
     annName f <> colon <> indented (pprintErr' i e)
  where whatIsName = let ctxt = tt_ctxt i
                     in if isTConName f ctxt
                           then text "type constructor" <> space
                           else if isDConName f ctxt
                                   then text "constructor" <> space
                                   else if isFnName f ctxt
                                           then text "function" <> space
                                           else empty
        isInternal (MN _ _) = True
        isInternal (UN n) = T.isPrefixOf (T.pack "__") n
        isInternal (NS n _) = isInternal n
        isInternal _ = True

pprintErr' i (ProviderError msg) = text ("Type provider error: " ++ msg)
pprintErr' i (LoadingFailed fn e) = text "Loading" <+> text fn <+> text "failed:" <+>  pprintErr' i e
pprintErr' i (ReflectionError parts orig) =
  let parts' = map (fillSep . map showPart) parts in
  align (fillSep parts') <>
  if (opt_origerr (idris_options i))
    then line <> line <> text "Original error:" <$> indented (pprintErr' i orig)
    else empty
  where showPart :: ErrorReportPart -> Doc OutputAnnotation
        showPart (TextPart str) = fillSep . map text . words $ str
        showPart (NamePart n)   = annName n
        showPart (TermPart tm)  = pprintTerm i (delab i tm)
        showPart (SubReport rs) = indented . hsep . map showPart $ rs
pprintErr' i (ReflectionFailed msg err) =
  text "When attempting to perform error reflection, the following internal error occurred:" <>
  indented (pprintErr' i err) <>
  text ("This is probably a bug. Please consider reporting it at " ++ bugaddr)
pprintErr' i (ElabScriptDebug msg tm holes) =
  text "Elaboration halted." <>
  maybe empty (indented . text) msg <>
  line <> line <>
  text "Holes:" <>
  indented (vsep (map ppHole holes)) <> line <> line <>
  text "Term: " <> indented (pprintTT [] tm)

  where ppHole :: (Name, Type, Env) -> Doc OutputAnnotation
        ppHole (hn, goal, env) =
          ppAssumptions [] (reverse env) <>
          text "----------------------------------" <> line <>
          bindingOf hn False <+> text ":" <+>
          pprintTT (map fst (reverse env)) goal <> line
        ppAssumptions :: [Name] -> Env -> Doc OutputAnnotation
        ppAssumptions ns [] = empty
        ppAssumptions ns ((n, b) : rest) =
          bindingOf n False <+>
          text ":" <+>
          pprintTT ns (binderTy b) <>
          line <>
          ppAssumptions (n:ns) rest
pprintErr' i (ElabScriptStuck tm) =
  text "Can't run" <+> pprintTT [] tm <+> text "as an elaborator script." <$>
  text "Is it a stuck term?"

-- | Make sure the machine invented names are shown helpfully to the user, so
-- that any names which differ internally also differ visibly
renameMNs :: Term -> Term -> (Term, Term, [Name])
renameMNs x y = let ns = nub $ allTTNames x ++ allTTNames y
                    newnames = evalState (getRenames [] ns) 1 in
                      (rename newnames x, rename newnames y, map snd newnames)
  where
    getRenames :: [(Name, Name)] -> [Name] -> State Int [(Name, Name)]
    getRenames acc [] = return acc
    getRenames acc (n@(MN i x) : xs) | rpt x xs 
         = do idx <- get
              put (idx + 1)
              let x' = sUN (str x ++ show idx)
              getRenames ((n, x') : acc) xs
    getRenames acc (n@(UN x) : xs) | rpt x xs 
         = do idx <- get
              put (idx + 1)
              let x' = sUN (str x ++ show idx)
              getRenames ((n, x') : acc) xs
    getRenames acc (x : xs) = getRenames acc xs

    rpt x [] = False
    rpt x (UN y : xs) | x == y = True
    rpt x (MN i y : xs) | x == y = True
    rpt x (_ : xs) = rpt x xs

    rename :: [(Name, Name)] -> Term -> Term
    rename ns (P nt x t) | Just x' <- lookup x ns = P nt x' t
    rename ns (App s f a) = App s (rename ns f) (rename ns a)
    rename ns (Bind x b sc)
           = let b' = fmap (rename ns) b
                 sc' = rename ns sc in
                 case lookup x ns of
                      Just x' -> Bind x' b' sc'
                      Nothing -> Bind x b' sc'
    rename ns x = x

-- If the two terms only differ in their implicits, mark the implicits which
-- differ as AlwaysShow so that they appear in errors
addImplicitDiffs :: PTerm -> PTerm -> (PTerm, PTerm)
addImplicitDiffs x y
    = if (x `expLike` y) then addI x y else (x, y)
  where
    addI :: PTerm -> PTerm -> (PTerm, PTerm)
    addI (PApp fc f as) (PApp gc g bs)
         = let (as', bs') = addShows as bs in
               (PApp fc f as', PApp gc g bs')
       where addShows [] [] = ([], [])
             addShows (a:as) (b:bs)
                = let (as', bs') = addShows as bs
                      (a', b') = addI (getTm a) (getTm b) in
                      if (not (a' `expLike` b'))
                         then (a { argopts = AlwaysShow : argopts a,
                                   getTm = a' } : as',
                               b { argopts = AlwaysShow : argopts b,
                                   getTm = b' } : bs')
                         else (a { getTm = a' } : as',
                               b { getTm = b' } : bs')
             addShows xs ys = (xs, ys)
    addI (PLam fc n nfc a b) (PLam fc' n' nfc' c d)
         = let (a', c') = addI a c
               (b', d') = addI b d in
               (PLam fc n nfc a' b', PLam fc' n' nfc' c' d')
    addI (PPi p n fc a b) (PPi p' n' fc' c d)
         = let (a', c') = addI a c
               (b', d') = addI b d in
<<<<<<< HEAD
               (PPi p n fc a' b', PPi p' n' fc' c' d')
    addI (PRefl fc a) (PRefl fc' b)
         = let (a', b') = addI a b in
               (PRefl fc a', PRefl fc' b')
    addI (PEq fc at bt a b) (PEq fc' ct dt c d)
         | trace (show (at,bt)) False = undefined
         | at `expLike` ct && bt `expLike` dt
         = let (a', c') = addI a c
               (b', d') = addI b d in
               (PEq fc at bt a' b', PEq fc' ct dt c' d')
         | otherwise
         = let (at', ct') = addI at ct
               (bt', dt') = addI bt dt
               (a', c') = addI a c
               (b', d') = addI b d
               showa = if at `expLike` ct then [] else [AlwaysShow]
               showb = if bt `expLike` dt then [] else [AlwaysShow] in
               (PApp fc (PRef fc eqTy) [(pimp (sUN "A") at' True)
                                               { argopts = showa },
                                        (pimp (sUN "B") bt' True)
                                               { argopts = showb },
                                        pexp a', pexp b'],
                PApp fc (PRef fc eqTy) [(pimp (sUN "A") ct' True)
                                               { argopts = showa },
                                        (pimp (sUN "B") dt' True)
                                               { argopts = showb },
                                        pexp c', pexp d'])

=======
               (PPi p n a' b', PPi p' n' c' d')
>>>>>>> f07ac489
    addI (PPair fc pi a b) (PPair fc' pi' c d)
         = let (a', c') = addI a c
               (b', d') = addI b d in
               (PPair fc pi a' b', PPair fc' pi' c' d')
    addI (PDPair fc pi a t b) (PDPair fc' pi' c u d)
         = let (a', c') = addI a c
               (t', u') = addI t u
               (b', d') = addI b d in
               (PDPair fc pi a' t' b', PDPair fc' pi' c' u' d')
    addI x y = (x, y)

    -- Just the ones which appear desugared in errors
    expLike (PRef _ n) (PRef _ n') = n == n'
    expLike (PApp _ f as) (PApp _ f' as')
        = expLike f f' && length as == length as' &&
          and (zipWith expLike (getExps as) (getExps as'))
    expLike (PPi _ n fc s t) (PPi _ n' fc' s' t')
        = n == n' && expLike s s' && expLike t t'
    expLike (PLam _ n _ s t) (PLam _ n' _ s' t')
        = n == n' && expLike s s' && expLike t t'
    expLike (PPair _ _ x y) (PPair _ _ x' y') = expLike x x' && expLike y y'
    expLike (PDPair _ _ x _ y) (PDPair _ _ x' _ y') = expLike x x' && expLike y y'
    expLike x y = x == y

-- Issue #1589 on the issue tracker
--     https://github.com/idris-lang/Idris-dev/issues/1589
--
-- Figure out why MNs are getting rewritte to UNs for top-level
-- pattern-matching functions
isUN :: Name -> Bool
isUN (UN n) = not $ T.isPrefixOf (T.pack "__") n -- TODO
isUN (NS n _) = isUN n
isUN _ = False

annName :: Name -> Doc OutputAnnotation
annName n = annName' n (showbasic n)

annName' :: Name -> String -> Doc OutputAnnotation
annName' n str = annotate (AnnName n Nothing Nothing Nothing) (text str)

annTm :: Term -> Doc OutputAnnotation -> Doc OutputAnnotation
annTm tm = annotate (AnnTerm [] tm)

-- | Add extra metadata to an output annotation, optionally marking metavariables.
fancifyAnnots :: IState -> Bool -> OutputAnnotation -> OutputAnnotation
fancifyAnnots ist meta annot@(AnnName n _ _ _) =
  do let ctxt = tt_ctxt ist
         docs = docOverview ist n
         ty   = Just (getTy ist n)
     case () of
       _ | isDConName      n ctxt -> AnnName n (Just DataOutput) docs ty
       _ | isFnName        n ctxt -> AnnName n (Just FunOutput) docs ty
       _ | isTConName      n ctxt -> AnnName n (Just TypeOutput) docs ty
       _ | isMetavarName   n ist  -> if meta
                                       then AnnName n (Just MetavarOutput) docs ty
                                       else AnnName n (Just FunOutput) docs ty
       _ | isPostulateName n ist  -> AnnName n (Just PostulateOutput) docs ty
       _ | otherwise              -> annot
  where docOverview :: IState -> Name -> Maybe String -- pretty-print first paragraph of docs
        docOverview ist n = do docs <- lookupCtxtExact n (idris_docstrings ist)
                               let o    = overview (fst docs)
                                   norm = normaliseAll (tt_ctxt ist) []
                                   -- TODO make width configurable
                                   -- Issue #1588 on the Issue Tracker
                                   -- https://github.com/idris-lang/Idris-dev/issues/1588
                                   out  = displayS . renderPretty 1.0 50 $
                                          renderDocstring (renderDocTerm (pprintDelab ist)
                                                                         norm) o
                               return (out "")
        getTy :: IState -> Name -> String -- fails if name not already extant!
        getTy ist n = let theTy = pprintPTerm (ppOptionIst ist) [] [] (idris_infixes ist) $
                                  delabTy ist n
                      in (displayS . renderPretty 1.0 50 $ theTy) ""
fancifyAnnots _ _ annot = annot

showSc :: IState -> [(Name, Term)] -> Doc OutputAnnotation
showSc i [] = empty
showSc i xs = line <> line <> text "In context:" <>
            indented (vsep (reverse (showSc' [] xs)))
     where showSc' bnd [] = []
           showSc' bnd ((n, ty):ctxt) =
             let this = bindingOf n False <+> colon <+> pprintTerm' i bnd (delab i ty)
             in this : showSc' ((n,False):bnd) ctxt


showqual :: IState -> Name -> String
showqual i n = showName (Just i) [] (ppOptionIst i) { ppopt_impl = False } False (dens n)
  where
    dens ns@(NS n _) = case lookupCtxt n (idris_implicits i) of
                              [_] -> n -- just one thing
                              _ -> ns
    dens n = n

showbasic :: Name -> String
showbasic n@(UN _) = show n
showbasic (MN _ s) = str s
showbasic (NS n s) = showSep "." (map str (reverse s)) ++ "." ++ showbasic n
showbasic (SN s) = show s
showbasic n = show n
<|MERGE_RESOLUTION|>--- conflicted
+++ resolved
@@ -481,38 +481,7 @@
     addI (PPi p n fc a b) (PPi p' n' fc' c d)
          = let (a', c') = addI a c
                (b', d') = addI b d in
-<<<<<<< HEAD
                (PPi p n fc a' b', PPi p' n' fc' c' d')
-    addI (PRefl fc a) (PRefl fc' b)
-         = let (a', b') = addI a b in
-               (PRefl fc a', PRefl fc' b')
-    addI (PEq fc at bt a b) (PEq fc' ct dt c d)
-         | trace (show (at,bt)) False = undefined
-         | at `expLike` ct && bt `expLike` dt
-         = let (a', c') = addI a c
-               (b', d') = addI b d in
-               (PEq fc at bt a' b', PEq fc' ct dt c' d')
-         | otherwise
-         = let (at', ct') = addI at ct
-               (bt', dt') = addI bt dt
-               (a', c') = addI a c
-               (b', d') = addI b d
-               showa = if at `expLike` ct then [] else [AlwaysShow]
-               showb = if bt `expLike` dt then [] else [AlwaysShow] in
-               (PApp fc (PRef fc eqTy) [(pimp (sUN "A") at' True)
-                                               { argopts = showa },
-                                        (pimp (sUN "B") bt' True)
-                                               { argopts = showb },
-                                        pexp a', pexp b'],
-                PApp fc (PRef fc eqTy) [(pimp (sUN "A") ct' True)
-                                               { argopts = showa },
-                                        (pimp (sUN "B") dt' True)
-                                               { argopts = showb },
-                                        pexp c', pexp d'])
-
-=======
-               (PPi p n a' b', PPi p' n' c' d')
->>>>>>> f07ac489
     addI (PPair fc pi a b) (PPair fc' pi' c d)
          = let (a', c') = addI a c
                (b', d') = addI b d in
