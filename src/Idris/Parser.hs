--- conflicted
+++ resolved
@@ -2354,47 +2354,6 @@
            ;
 -}
 directive :: SyntaxInfo -> IdrisParser [PDecl]
-<<<<<<< HEAD
-directive syn = try (do lchar '%'; reserved "lib"; cgn <- codegen_; lib <- stringLiteral;
-                        return [PDirective (do addLib cgn lib
-                                               addIBC (IBCLib cgn lib))])
-             <|> try (do lchar '%'; reserved "link"; cgn <- codegen_; obj <- stringLiteral;
-                         return [PDirective (do dirs <- allImportDirs
-                                                o <- liftIO $ findInPath dirs obj
-                                                addIBC (IBCObj cgn obj) -- just name, search on loading ibc
-                                                addObjectFile cgn o)])
-             <|> try (do lchar '%'; reserved "flag"; cgn <- codegen_;
-                         flag <- stringLiteral
-                         return [PDirective (do addIBC (IBCCGFlag cgn flag)
-                                                addFlag cgn flag)])
-             <|> try (do lchar '%'; reserved "include"; cgn <- codegen_; hdr <- stringLiteral;
-                         return [PDirective (do addHdr cgn hdr
-                                                addIBC (IBCHeader cgn hdr))])
-             <|> try (do lchar '%'; reserved "hide"; n <- iName []
-                         return [PDirective (do setAccessibility n Hidden
-                                                addIBC (IBCAccess n Hidden))])
-             <|> try (do lchar '%'; reserved "freeze"; n <- iName []
-                         return [PDirective (do setAccessibility n Frozen
-                                                addIBC (IBCAccess n Frozen))])
-             <|> try (do lchar '%'; reserved "access"; acc <- accessibility
-                         return [PDirective (do i <- get
-                                                put(i { default_access = acc }))])
-             <|> try (do lchar '%'; reserved "default"; tot <- totality
-                         i <- get
-                         put (i { default_total = tot } )
-                         return [PDirective (do i <- get
-                                                put(i { default_total = tot }))])
-             <|> try (do lchar '%'; reserved "logging"; i <- natural;
-                         return [PDirective (setLogLevel (fromInteger i))])
-             <|> try (do lchar '%'; reserved "dynamic"; libs <- sepBy1 stringLiteral (lchar ',');
-                         return [PDirective (do added <- addDyLib libs
-                                                case added of
-                                                  Left lib -> addIBC (IBCDyLib (lib_name lib))
-                                                  Right msg ->
-                                                      fail $ msg)])
-             <|> try (do lchar '%'; reserved "language"; ext <- pLangExt;
-                         return [PDirective (addLangExt ext)])
-=======
 directive syn = do try (lchar '%' *> reserved "lib"); cgn <- codegen_; lib <- stringLiteral;
                    return [PDirective (do addLib cgn lib
                                           addIBC (IBCLib cgn lib))]
@@ -2432,9 +2391,8 @@
                                              Left lib -> addIBC (IBCDyLib (lib_name lib))
                                              Right msg ->
                                                  fail $ msg)]
-             <|> do try (lchar '%' *> reserved "language"); ext <- reserved "TypeProviders";
-                    return [PDirective (addLangExt TypeProviders)]
->>>>>>> 7c041d4a
+             <|> do try (lchar '%' *> reserved "language"); ext <- pLangExt;
+                    return [PDirective (addLangExt ext)]
              <?> "directive"
 
 pLangExt :: IdrisParser LanguageExt
