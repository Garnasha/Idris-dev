--- conflicted
+++ resolved
@@ -193,17 +193,10 @@
       = PCase fc (update ns c) (map (pmap (update ns)) opts)
     update ns (PIfThenElse fc c t f)
       = PIfThenElse fc (update ns c) (update ns t) (update ns f)
-<<<<<<< HEAD
     update ns (PPair fc hls p l r) = PPair fc hls p (update ns l) (update ns r)
     update ns (PDPair fc hls p l t r)
       = PDPair fc hls p (update ns l) (update ns t) (update ns r)
-    update ns (PAlternative a as) = PAlternative a (map (update ns) as)
-=======
-    update ns (PPair fc p l r) = PPair fc p (update ns l) (update ns r)
-    update ns (PDPair fc p l t r)
-      = PDPair fc p (update ns l) (update ns t) (update ns r)
     update ns (PAlternative ms a as) = PAlternative ms a (map (update ns) as)
->>>>>>> 5da0d605
     update ns (PHidden t) = PHidden (update ns t)
     update ns (PDoBlock ds) = PDoBlock $ upd ns ds
       where upd :: [(Name, SynMatch)] -> [PDo] -> [PDo]
@@ -471,13 +464,8 @@
 modifyConst :: SyntaxInfo -> FC -> PTerm -> PTerm
 modifyConst syn fc (PConstant inFC (BI x))
     | not (inPattern syn)
-<<<<<<< HEAD
-        = PAlternative FirstSuccess
+        = PAlternative [] FirstSuccess
              (PApp fc (PRef fc [] (sUN "fromInteger")) [pexp (PConstant NoFC (BI (fromInteger x)))]
-=======
-        = PAlternative [] FirstSuccess
-             (PApp fc (PRef fc (sUN "fromInteger")) [pexp (PConstant NoFC (BI (fromInteger x)))]
->>>>>>> 5da0d605
              : consts)
     | otherwise = PAlternative [] FirstSuccess consts
     where
