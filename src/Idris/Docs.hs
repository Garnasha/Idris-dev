--- conflicted
+++ resolved
@@ -75,18 +75,11 @@
 pprintDocs ist (FunDoc d) = pprintFD ist d
 pprintDocs ist (DataDoc t args)
            = text "Data type" <+> pprintFD ist t <$>
-<<<<<<< HEAD
-             nest 4 (text "Constructors:" <> line <>
-                     vsep (map (pprintFD ist) args))
-pprintDocs ist (ClassDoc n doc meths params instances superclasses)
-           = nest 4 (text "Type class" <+> prettyName imp [] n <>
-=======
              if null args then text "No constructors."
              else nest 4 (text "Constructors:" <> line <>
                           vsep (map (pprintFD ist) args))
-pprintDocs ist (ClassDoc n doc meths params instances)
+pprintDocs ist (ClassDoc n doc meths params instances superclasses)
            = nest 4 (text "Type class" <+> prettyName (ppopt_impl ppo) [] n <>
->>>>>>> d9a96d15
                      if nullDocstring doc then empty else line <> renderDocstring doc)
              <> line <$>
              nest 4 (text "Parameters:" <$> prettyParameters)
@@ -207,6 +200,4 @@
         t (BI _)  = PConstant $ AType (ATInt ITBig)
         t (Str _) = PConstant StrType
         t (Ch c)  = PConstant $ AType (ATInt ITChar)
-        t _       = PType
-
-
+        t _       = PType