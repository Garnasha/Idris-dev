module Main where

import System.Console.Haskeline
import System.IO
import System.Environment
import System.Exit
import System.FilePath ((</>), addTrailingPathSeparator)

import Data.Maybe
import Data.Version
import Control.Monad.Trans.State.Strict ( execStateT, get, put )
import Control.Monad.Trans ( liftIO )
import Control.Monad ( when )

import Core.CoreParser
import Core.ShellParser
import Core.TT
import Core.Typecheck
import Core.ProofShell
import Core.Evaluate
import Core.Constraints

import Idris.AbsSyntax
import Idris.Parser
import Idris.REPL
import Idris.ElabDecls
import Idris.Primitives
import Idris.Imports
import Idris.Error

import Util.System ( getLibFlags, getIdrisLibDir, getIncFlags )

import Pkg.Package

import Paths_idris

-- Main program reads command line options, parses the main program, and gets
-- on with the REPL.

main = do xs <- getArgs
          let opts = parseArgs xs
          runInputT defaultSettings $ execStateT (runIdris opts) idrisInit

runIdris :: [Opt] -> Idris ()
runIdris opts = do
       when (Ver `elem` opts) $ liftIO showver
       when (Usage `elem` opts) $ liftIO usage
       when (ShowIncs `elem` opts) $ liftIO showIncs
       when (ShowLibs `elem` opts) $ liftIO showLibs
       when (ShowLibdir `elem` opts) $ liftIO showLibdir
       case opt getPkgClean opts of
           [] -> return ()
           fs -> do liftIO $ mapM_ cleanPkg fs
                    liftIO $ exitWith ExitSuccess
       case opt getPkg opts of
           [] -> idrisMain opts -- in Idris.REPL
           fs -> liftIO $ mapM_ (buildPkg (WarnOnly `elem` opts)) fs

usage = do putStrLn usagemsg
           exitWith ExitSuccess

showver = do putStrLn $ "Idris version " ++ ver
             exitWith ExitSuccess

showLibs = do libFlags <- getLibFlags
              putStrLn libFlags
              exitWith ExitSuccess

showLibdir = do dir <- getIdrisLibDir
                putStrLn dir
                exitWith ExitSuccess

showIncs = do incFlags <- getIncFlags
              putStrLn incFlags
              exitWith ExitSuccess

usagemsg = "Idris version " ++ ver ++ "\n" ++
           "--------------" ++ map (\x -> '-') ver ++ "\n" ++
           "Usage: idris [input file] [options]\n" ++
           "Options:\n" ++
           "\t--check           Type check only\n" ++
           "\t-o [file]         Specify output filename\n" ++
           "\t-i [dir]          Add directory to the list of import paths\n" ++
           "\t--ibcsubdir [dir] Write IBC files into sub directory\n" ++
           "\t--noprelude       Don't import the prelude\n" ++
           "\t--total           Require functions to be total by default\n" ++
           "\t--warnpartial     Warn about undeclared partial functions\n" ++
           "\t--typeintype      Disable universe checking\n" ++
           "\t--log [level]     Type debugging log level\n" ++
           "\t-S                Do no further compilation of code generator output\n" ++
           "\t-c                Compile to object files rather than an executable\n" ++
<<<<<<< HEAD
           "\t--libdir          Show library install directory and exit\n" ++
           "\t--link            Show C library directories and exit (for C linking)\n" ++
           "\t--include         Show C include directories and exit (for C linking)\n" ++
           "\t--target [target] Type the target: C, Java, bytecode\n"
=======
       "\t--javascript      Compile to JavaScript rather than to native code\n" ++
	   "\t--libdir          Show library install directory and exit\n" ++
	   "\t--link            Show C library directories and exit (for C linking)\n" ++
	   "\t--include         Show C include directories and exit (for C linking)\n"
>>>>>>> 06fffa31
<|MERGE_RESOLUTION|>--- conflicted
+++ resolved
@@ -89,14 +89,8 @@
            "\t--log [level]     Type debugging log level\n" ++
            "\t-S                Do no further compilation of code generator output\n" ++
            "\t-c                Compile to object files rather than an executable\n" ++
-<<<<<<< HEAD
            "\t--libdir          Show library install directory and exit\n" ++
            "\t--link            Show C library directories and exit (for C linking)\n" ++
            "\t--include         Show C include directories and exit (for C linking)\n" ++
            "\t--target [target] Type the target: C, Java, bytecode\n"
-=======
-       "\t--javascript      Compile to JavaScript rather than to native code\n" ++
-	   "\t--libdir          Show library install directory and exit\n" ++
-	   "\t--link            Show C library directories and exit (for C linking)\n" ++
-	   "\t--include         Show C include directories and exit (for C linking)\n"
->>>>>>> 06fffa31
+           "\t--javascript      Compile to JavaScript rather than to native code\n" ++