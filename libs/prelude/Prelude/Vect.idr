module Prelude.Vect

import Prelude.Fin
import Prelude.Foldable
import Prelude.Functor
import Prelude.List
import Prelude.Classes
import Prelude.Nat
import Prelude.Bool
import Prelude.Uninhabited

%access public
%default total

infixr 7 ::

%elim data Vect : Nat -> Type -> Type where
  Nil  : Vect Z a
  (::) : (x : a) -> (xs : Vect n a) -> Vect (S n) a

-- Hints for interactive editing
%name Vect xs,ys,zs,ws

--------------------------------------------------------------------------------
-- Length
--------------------------------------------------------------------------------

||| Calculate the length of a `Vect`.
|||
||| **Note**: this is only useful if you don't already statically know the length
||| and you want to avoid matching the implicit argument for erasure reasons.
||| @ n the length (provably equal to the return value)
||| @ xs the vector
length : (xs : Vect n a) -> Nat
length [] = 0
length (x::xs) = 1 + length xs

||| Show that the length function on vectors in fact calculates the length
private lengthCorrect : (n : Nat) -> (xs : Vect n a) -> length xs = n
lengthCorrect Z     []        = Refl
lengthCorrect (S n) (x :: xs) = rewrite lengthCorrect n xs in Refl

--------------------------------------------------------------------------------
-- Indexing into vectors
--------------------------------------------------------------------------------

||| All but the first element of the vector
tail : Vect (S n) a -> Vect n a
tail (x::xs) = xs

||| Only the first element of the vector
head : Vect (S n) a -> a
head (x::xs) = x

||| The last element of the vector
last : Vect (S n) a -> a
last (x::[])    = x
last (x::y::ys) = last $ y::ys

||| All but the last element of the vector
init : Vect (S n) a -> Vect n a
init (x::[])    = []
init (x::y::ys) = x :: init (y::ys)

||| Extract a particular element from a vector
index : Fin n -> Vect n a -> a
index FZ     (x::xs) = x
index (FS k) (x::xs) = index k xs
index FZ     [] impossible


||| Insert an element at a particular index
insertAt : Fin (S n) -> a -> Vect n a -> Vect (S n) a
insertAt FZ     y xs      = y :: xs
insertAt (FS k) y (x::xs) = x :: insertAt k y xs
insertAt (FS k) y []      = absurd k

||| Construct a new vector consisting of all but the indicated element
deleteAt : Fin (S n) -> Vect (S n) a -> Vect n a
deleteAt           FZ     (x::xs) = xs
deleteAt {n = S m} (FS k) (x::xs) = x :: deleteAt k xs
deleteAt {n = Z}   (FS k) (x::xs) = absurd k
deleteAt           _      []      impossible

||| Replace an element at a particlar index with another
replaceAt : Fin n -> t -> Vect n t -> Vect n t
replaceAt FZ     y (x::xs) = y :: xs
replaceAt (FS k) y (x::xs) = x :: replaceAt k y xs

||| Replace the element at a particular index with the result of applying a function to it
||| @ i the index to replace at
||| @ f the update function
||| @ xs the vector to replace in
updateAt : (i : Fin n) -> (f : t -> t) -> (xs : Vect n t) -> Vect n t
updateAt FZ     f (x::xs) = f x :: xs
updateAt (FS k) f (x::xs) = x :: updateAt k f xs

--------------------------------------------------------------------------------
-- Subvectors
--------------------------------------------------------------------------------

||| Get the first m elements of a Vect
||| @ m the number of elements to take
take : (n : Nat) -> Vect (n + m) a -> Vect n a
take Z     xs        = []
take (S k) (x :: xs) = x :: take k xs

||| Remove the first m elements of a Vect
||| @ m the number of elements to remove
drop : (n : Nat) -> Vect (n + m) a -> Vect m a
drop Z     xs        = xs
drop (S k) (x :: xs) = drop k xs

||| Take the longest prefix of a Vect such that all elements satisfy some
||| Boolean predicate.
|||
||| @ p the predicate
takeWhile : (p : a -> Bool) -> Vect n a -> (q ** Vect q a)
takeWhile p []      = (_ ** [])
takeWhile p (x::xs) =
  let (len ** ys) = takeWhile p xs
  in if p x then
      (S len ** x :: ys)
    else
      (_ ** [])

||| Remove the longest prefix of a Vect such that all removed elements satisfy some
||| Boolean predicate.
|||
||| @ p the predicate
dropWhile : (p : a -> Bool) -> Vect n a -> (q ** Vect q a)
dropWhile p [] = (_ ** [])
dropWhile p (x::xs) =
  if p x then
    dropWhile p xs
  else
    (_ ** x::xs)

--------------------------------------------------------------------------------
-- Transformations
--------------------------------------------------------------------------------

||| Reverse the order of the elements of a vector
reverse : Vect n a -> Vect n a
reverse xs = go [] xs
  where go : Vect n a -> Vect m a -> Vect (n+m) a
        go {n}         acc []        = rewrite plusZeroRightNeutral n in acc
        go {n} {m=S m} acc (x :: xs) = rewrite sym $ plusSuccRightSucc n m
                                       in go (x::acc) xs

||| Alternate an element between the other elements of a vector
||| @ sep the element to intersperse
||| @ xs the vector to separate with `sep`
intersperse : (sep : a) -> (xs : Vect n a) -> Vect (n + pred n) a
intersperse sep []      = []
intersperse sep (x::xs) = x :: intersperse' sep xs
  where
    intersperse' : a -> Vect n a -> Vect (n + n) a
    intersperse'         sep []      = []
    intersperse' {n=S n} sep (x::xs) = rewrite sym $ plusSuccRightSucc n n
                                       in sep :: x :: intersperse' sep xs

--------------------------------------------------------------------------------
-- Conversion from list (toList is provided by Foldable)
--------------------------------------------------------------------------------


fromList' : Vect n a -> (l : List a) -> Vect (length l + n) a
fromList' ys [] = ys
fromList' {n} ys (x::xs) =
  rewrite (plusSuccRightSucc (length xs) n) ==>
          Vect (plus (length xs) (S n)) a in
  fromList' (x::ys) xs

||| Convert a list to a vector.
|||
||| The length of the list should be statically known.
fromList : (l : List a) -> Vect (length l) a
fromList l =
  rewrite (sym $ plusZeroRightNeutral (length l)) in
  reverse $ fromList' [] l

--------------------------------------------------------------------------------
-- Building (bigger) vectors
--------------------------------------------------------------------------------

||| Append two vectors
(++) : Vect m a -> Vect n a -> Vect (m + n) a
(++) []      ys = ys
(++) (x::xs) ys = x :: xs ++ ys

||| Repeate some value n times
||| @ n the number of times to repeat it
||| @ x the value to repeat
replicate : (n : Nat) -> (x : a) -> Vect n a
replicate Z     x = []
replicate (S k) x = x :: replicate k x

--------------------------------------------------------------------------------
-- Zips and unzips
--------------------------------------------------------------------------------

||| Combine two equal-length vectors pairwise with some function
zipWith : (a -> b -> c) -> Vect n a -> Vect n b -> Vect n c
zipWith f []      []      = []
zipWith f (x::xs) (y::ys) = f x y :: zipWith f xs ys

||| Combine three equal-length vectors into a vector with some function
zipWith3 : (a -> b -> c -> d) -> Vect n a -> Vect n b -> Vect n c -> Vect n d
zipWith3 f []      []      []      = []
zipWith3 f (x::xs) (y::ys) (z::zs) = f x y z :: zipWith3 f xs ys zs

||| Combine two equal-length vectors pairwise
zip : Vect n a -> Vect n b -> Vect n (a, b)
zip = zipWith (\x,y => (x,y))
<<<<<<< HEAD
=======

||| Combine three equal-length vectors elementwise into a vector of tuples
zip3 : Vect n a -> Vect n b -> Vect n c -> Vect n (a, b, c)
zip3 = zipWith3 (\x,y,z => (x,y,z))
>>>>>>> 24afd9c7

||| Convert a vector of pairs to a pair of vectors
unzip : Vect n (a, b) -> (Vect n a, Vect n b)
unzip []           = ([], [])
unzip ((l, r)::xs) with (unzip xs)
  | (lefts, rights) = (l::lefts, r::rights)

||| Convert a vector of three-tuples to a triplet of vectors
unzip3 : Vect n (a, b, c) -> (Vect n a, Vect n b, Vect n c)
unzip3 []            = ([], [], [])
unzip3 ((l,c,r)::xs) with (unzip3 xs)
  | (lefts, centers, rights) = (l::lefts, c::centers, r::rights)

--------------------------------------------------------------------------------
-- Equality
--------------------------------------------------------------------------------

instance (Eq a) => Eq (Vect n a) where
  (==) []      []      = True
  (==) (x::xs) (y::ys) =
    if x == y then
      xs == ys
    else
      False


--------------------------------------------------------------------------------
-- Order
--------------------------------------------------------------------------------

instance Ord a => Ord (Vect n a) where
  compare []      []      = EQ
  compare (x::xs) (y::ys) =
    if x /= y then
      compare x y
    else
      compare xs ys


--------------------------------------------------------------------------------
-- Maps
--------------------------------------------------------------------------------

instance Functor (Vect n) where
  map f []        = []
  map f (x::xs) = f x :: map f xs


||| Map a partial function across a vector, returning those elements for which
||| the function had a value.
|||
||| The first projection of the resulting pair (ie the length) will always be
||| at most the length of the input vector. This is not, however, guaranteed
||| by the type.
|||
||| @ f the partial function (expressed by returning `Maybe`)
||| @ xs the vector to check for results
mapMaybe : (f : a -> Maybe b) -> (xs : Vect n a) -> (m : Nat ** Vect m b)
mapMaybe f []      = (_ ** [])
mapMaybe f (x::xs) =
  let (len ** ys) = mapMaybe f xs
  in case f x of
       Just y  => (S len ** y :: ys)
       Nothing => (  len **      ys)


--------------------------------------------------------------------------------
-- Folds
--------------------------------------------------------------------------------

total foldrImpl : (t -> acc -> acc) -> acc -> (acc -> acc) -> Vect n t -> acc
foldrImpl f e go [] = go e
foldrImpl f e go (x::xs) = foldrImpl f e (go . (f x)) xs

instance Foldable (Vect n) where
  foldr f e xs = foldrImpl f e id xs

--------------------------------------------------------------------------------
-- Special folds
--------------------------------------------------------------------------------

||| Flatten a vector of equal-length vectors
concat : Vect m (Vect n a) -> Vect (m * n) a
concat []      = []
concat (v::vs) = v ++ concat vs

||| Foldr without seeding the accumulator
foldr1 : (t -> t -> t) -> Vect (S n) t -> t
foldr1 f (x::xs) = foldr f x xs

||| Foldl without seeding the accumulator
foldl1 : (t -> t -> t) -> Vect (S n) t -> t
foldl1 f (x::xs) = foldl f x xs
--------------------------------------------------------------------------------
-- Scans
--------------------------------------------------------------------------------

scanl : (b -> a -> b) -> b -> Vect n a -> Vect (S n) b
scanl f q []      = [q]
scanl f q (x::xs) = q :: scanl f (f q x) xs

--------------------------------------------------------------------------------
-- Membership tests
--------------------------------------------------------------------------------

||| Search for an item using a user-provided test
||| @ p the equality test
||| @ e the item to search for
||| @ xs the vector to search in
elemBy : (p : a -> a -> Bool) -> (e : a) -> (xs : Vect n a) -> Bool
elemBy p e []      = False
elemBy p e (x::xs) with (p e x)
  | True  = True
  | False = elemBy p e xs

||| Use the default Boolean equality on elements to search for an item
||| @ x what to search for
||| @ xs where to search
elem : Eq a => (x : a) -> (xs : Vect n a) -> Bool
elem = elemBy (==)

||| Find the association of some key with a user-provided comparison
||| @ p the comparison operator for keys (True if they match)
||| @ e the key to look for
lookupBy : (p : a -> a -> Bool) -> (e : a) -> (xs : Vect n (a, b)) -> Maybe b
lookupBy p e []           = Nothing
lookupBy p e ((l, r)::xs) with (p e l)
  | True  = Just r
  | False = lookupBy p e xs

||| Find the assocation of some key using the default Boolean equality test
lookup : Eq a => a -> Vect n (a, b) -> Maybe b
lookup = lookupBy (==)

||| Check if any element of xs is found in elems by a user-provided comparison
||| @ p the comparison operator
||| @ elems the vector to search
||| @ xs what to search for
hasAnyBy : (p : a -> a -> Bool) -> (elems : Vect m a) -> (xs : Vect n a) -> Bool
hasAnyBy p elems []      = False
hasAnyBy p elems (x::xs) with (elemBy p x elems)
  | True  = True
  | False = hasAnyBy p elems xs

||| Check if any element of xs is found in elems using the default Boolean equality test
hasAny : Eq a => Vect m a -> Vect n a -> Bool
hasAny = hasAnyBy (==)

--------------------------------------------------------------------------------
-- Searching with a predicate
--------------------------------------------------------------------------------

||| Find the first element of the vector that satisfies some test
||| @ p the test to satisfy
find : (p : a -> Bool) -> (xs : Vect n a) -> Maybe a
find p []      = Nothing
find p (x::xs) with (p x)
  | True  = Just x
  | False = find p xs

||| Find the index of the first element of the vector that satisfies some test
findIndex : (a -> Bool) -> Vect n a -> Maybe Nat
findIndex = findIndex' 0
  where
    findIndex' : Nat -> (a -> Bool) -> Vect n a -> Maybe Nat
    findIndex' cnt p []      = Nothing
    findIndex' cnt p (x::xs) with (p x)
      | True  = Just cnt
      | False = findIndex' (S cnt) p xs

||| Find the indices of all elements that satisfy some test
total findIndices : (a -> Bool) -> Vect m a -> (p ** Vect p Nat)
findIndices = findIndices' 0
  where
    total findIndices' : Nat -> (a -> Bool) -> Vect m a -> (p ** Vect p Nat)
    findIndices' cnt p []      = (_ ** [])
    findIndices' cnt p (x::xs) with (findIndices' (S cnt) p xs)
      | (_ ** tail) =
       if p x then
        (_ ** cnt::tail)
       else
        (_ ** tail)

elemIndexBy : (a -> a -> Bool) -> a -> Vect m a -> Maybe Nat
elemIndexBy p e = findIndex $ p e

elemIndex : Eq a => a -> Vect m a -> Maybe Nat
elemIndex = elemIndexBy (==)

total elemIndicesBy : (a -> a -> Bool) -> a -> Vect m a -> (p ** Vect p Nat)
elemIndicesBy p e = findIndices $ p e

total elemIndices : Eq a => a -> Vect m a -> (p ** Vect p Nat)
elemIndices = elemIndicesBy (==)

--------------------------------------------------------------------------------
-- Filters
--------------------------------------------------------------------------------

||| Find all elements of a vector that satisfy some test
total filter : (a -> Bool) -> Vect n a -> (p ** Vect p a)
filter p [] = ( _ ** [] )
filter p (x::xs) with (filter p xs)
  | (_ ** tail) =
    if p x then
      (_ ** x::tail)
    else
      (_ ** tail)

||| Make the elements of some vector unique by some test
nubBy : (a -> a -> Bool) -> Vect n a -> (p ** Vect p a)
nubBy = nubBy' []
  where
    nubBy' : Vect m a -> (a -> a -> Bool) -> Vect n a -> (p ** Vect p a)
    nubBy' acc p []      = (_ ** [])
    nubBy' acc p (x::xs) with (elemBy p x acc)
      | True  = nubBy' acc p xs
      | False with (nubBy' (x::acc) p xs)
        | (_ ** tail) = (_ ** x::tail)

||| Make the elements of some vector unique by the default Boolean equality
nub : Eq a => Vect n a -> (p ** Vect p a)
nub = nubBy (==)

deleteBy : (a -> a -> Bool) -> a -> Vect n a -> (p ** Vect p a)
deleteBy _  _ []      = (_ ** [])
deleteBy eq x (y::ys) =
  let (len ** zs) = deleteBy eq x ys
  in if x `eq` y then (_ ** ys) else (S len ** y ::zs)

delete : (Eq a) => a -> Vect n a -> (p ** Vect p a)
delete = deleteBy (==)

--------------------------------------------------------------------------------
-- Splitting and breaking lists
--------------------------------------------------------------------------------

||| A tuple where the first element is a Vect of the n first elements and
||| the second element is a Vect of the remaining elements of the original Vect
||| It is equivalent to (take n xs, drop n xs)
||| @ m   the index to split at
||| @ xs  the Vect to split in two
splitAt : (n : Nat) -> (xs : Vect (n + m) a) -> (Vect n a, Vect m a)
splitAt n xs = (take n xs, drop n xs)

partition : (a -> Bool) -> Vect n a -> ((p ** Vect p a), (q ** Vect q a))
partition p []      = ((_ ** []), (_ ** []))
partition p (x::xs) =
  let ((leftLen ** lefts), (rightLen ** rights)) = partition p xs in
    if p x then
      ((S leftLen ** x::lefts), (rightLen ** rights))
    else
      ((leftLen ** lefts), (S rightLen ** x::rights))

--------------------------------------------------------------------------------
-- Predicates
--------------------------------------------------------------------------------

isPrefixOfBy : (a -> a -> Bool) -> Vect m a -> Vect n a -> Bool
isPrefixOfBy p [] right        = True
isPrefixOfBy p left []         = False
isPrefixOfBy p (x::xs) (y::ys) with (p x y)
  | True  = isPrefixOfBy p xs ys
  | False = False

isPrefixOf : Eq a => Vect m a -> Vect n a -> Bool
isPrefixOf = isPrefixOfBy (==)

isSuffixOfBy : (a -> a -> Bool) -> Vect m a -> Vect n a -> Bool
isSuffixOfBy p left right = isPrefixOfBy p (reverse left) (reverse right)

isSuffixOf : Eq a => Vect m a -> Vect n a -> Bool
isSuffixOf = isSuffixOfBy (==)

--------------------------------------------------------------------------------
-- Conversions
--------------------------------------------------------------------------------

total maybeToVect : Maybe a -> (p ** Vect p a)
maybeToVect Nothing  = (_ ** [])
maybeToVect (Just j) = (_ ** [j])

total vectToMaybe : Vect n a -> Maybe a
vectToMaybe []      = Nothing
vectToMaybe (x::xs) = Just x

--------------------------------------------------------------------------------
-- Misc
--------------------------------------------------------------------------------

catMaybes : Vect n (Maybe a) -> (p ** Vect p a)
catMaybes []             = (_ ** [])
catMaybes (Nothing::xs)  = catMaybes xs
catMaybes ((Just j)::xs) with (catMaybes xs)
  | (_ ** tail) = (_ ** j::tail)

diag : Vect n (Vect n a) -> Vect n a
diag []             = []
diag ((x::xs)::xss) = x :: diag (map tail xss)

range : Vect n (Fin n)
range {n=Z}   = []
range {n=S _} = FZ :: map FS range

||| Transpose a Vect of Vects, turning rows into columns and vice versa.
|||
||| As the types ensure rectangularity, this is an involution, unlike `Prelude.List.transpose`.
transpose : Vect m (Vect n a) -> Vect n (Vect m a)
transpose []        = replicate _ []
transpose (x :: xs) = zipWith (::) x (transpose xs)

--------------------------------------------------------------------------------
-- Properties
--------------------------------------------------------------------------------

vectConsCong : (x : a) -> (xs : Vect n a) -> (ys : Vect m a) -> (xs = ys) -> (x :: xs = x :: ys)
vectConsCong x xs xs Refl = Refl

vectNilRightNeutral : (xs : Vect n a) -> xs ++ [] = xs
vectNilRightNeutral [] = Refl
vectNilRightNeutral (x :: xs) =
  vectConsCong _ _ _ (vectNilRightNeutral xs)

vectAppendAssociative : (x : Vect xLen a) -> (y : Vect yLen a) -> (z : Vect zLen a) -> x ++ (y ++ z) = (x ++ y) ++ z
vectAppendAssociative [] y z = Refl
vectAppendAssociative (x :: xs) ys zs =
  vectConsCong _ _ _ (vectAppendAssociative xs ys zs)

<|MERGE_RESOLUTION|>--- conflicted
+++ resolved
@@ -213,13 +213,10 @@
 ||| Combine two equal-length vectors pairwise
 zip : Vect n a -> Vect n b -> Vect n (a, b)
 zip = zipWith (\x,y => (x,y))
-<<<<<<< HEAD
-=======
 
 ||| Combine three equal-length vectors elementwise into a vector of tuples
 zip3 : Vect n a -> Vect n b -> Vect n c -> Vect n (a, b, c)
 zip3 = zipWith3 (\x,y,z => (x,y,z))
->>>>>>> 24afd9c7
 
 ||| Convert a vector of pairs to a pair of vectors
 unzip : Vect n (a, b) -> (Vect n a, Vect n b)
