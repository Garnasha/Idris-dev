--- conflicted
+++ resolved
@@ -8,14 +8,12 @@
 * Allow dependent function syntax to be overridden in dsl blocks, similarly to
   functions and let. The keyword for this is "pi".
 * Experimental 'neweffects' library, with simplified API
-<<<<<<< HEAD
+* All new JavaScript backend (avoids callstack overflows)
 * Quasiquotes and quasiquote patterns allow easier work with reflected terms.
   `(EXPR) quasiquotes EXPR, causing the elaborator to be used to produce a reflected
   version of it. Subterms prefixed with ~ are unquoted - on the RHS, they are reflected
   terms to splice in, while on the LHS they are patterns.
-=======
-* All new JavaScript backend (avoids callstack overflows)
->>>>>>> 853a634c
+
 
 New in 0.9.13:
 --------------
